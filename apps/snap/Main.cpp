/*++

Module Name:

    snap.cpp

Abstract:

    Main entry point for the snap binary. Calls into the indexer, single-end aligner or
    paired-end aligner functions defined in other source files in this directory.

Authors:

    Matei Zaharia & Bill Bolosky, February, 2012

Environment:

    User mode service.

Revision History:

    Adapted from cSNAP, which was in turn adapted from the scala prototype

--*/

#include "stdafx.h"
#include "options.h"
#include "FASTA.h"
#include "GenomeIndex.h"
#include "SingleAligner.h"
#include "PairedAligner.h"
#include "exit.h"
#include "SeedSequencer.h"
#include "AlignerOptions.h"


using namespace std;

<<<<<<< HEAD
const char *SNAP_VERSION = "1.0dev.50"; 
=======
const char *SNAP_VERSION = "1.0beta.11";
>>>>>>> 4649f94b

static void usage()
{
    fprintf(stderr,
            "Usage: snap <command> [<options>]\n"
            "Commands:\n"
            "   index    build a genome index\n"
            "   single   align single-end reads\n"
            "   paired   align paired-end reads\n"
            "Type a command without arguments to see its help.\n");
    exit(1);    // Don't use soft_exit, it's confusing people to get an "error" message after the usage
}

int main(int argc, const char **argv)
{
    fprintf(stderr, "Welcome to SNAP version %s.\n\n", SNAP_VERSION);       // Can't use WriteStatusMessage, because we haven't parsed args yet to determine if -hdp is specified.  Just stick with stderr.

    InitializeSeedSequencers();

    if (argc < 2) {
        usage();
    } else if (strcmp(argv[1], "index") == 0) {
        GenomeIndex::runIndexer(argc - 2, argv + 2);
    } else if (strcmp(argv[1], "single") == 0 || strcmp(argv[1], "paired") == 0) {
        for (int i = 1; i < argc; /* i is increased below */) {
            unsigned nArgsConsumed;
            if (strcmp(argv[i], "single") == 0) {
                SingleAlignerContext single;
                single.runAlignment(argc - i, argv + i, SNAP_VERSION, &nArgsConsumed);
            } else if (strcmp(argv[i], "paired") == 0) {
                PairedAlignerContext paired;
                paired.runAlignment(argc - i, argv + i, SNAP_VERSION, &nArgsConsumed);
            } else {
                fprintf(stderr, "Invalid command: %s\n\n", argv[i]);
                usage();
            }
            _ASSERT(nArgsConsumed > 0);
            i += nArgsConsumed;
        }
    } else {
        fprintf(stderr, "Invalid command: %s\n\n", argv[1]);
        usage();
    }
}<|MERGE_RESOLUTION|>--- conflicted
+++ resolved
@@ -36,11 +36,7 @@
 
 using namespace std;
 
-<<<<<<< HEAD
-const char *SNAP_VERSION = "1.0dev.50"; 
-=======
-const char *SNAP_VERSION = "1.0beta.11";
->>>>>>> 4649f94b
+const char *SNAP_VERSION = "1.0dev.51"; 
 
 static void usage()
 {
