--- conflicted
+++ resolved
@@ -36,11 +36,7 @@
 
 using namespace std;
 
-<<<<<<< HEAD
-const char *SNAP_VERSION = "1.0dev.16"; 
-=======
-const char *SNAP_VERSION = "1.0beta.8";
->>>>>>> 5d01c98d
+const char *SNAP_VERSION = "1.0dev.17"; 
 
 static void usage()
 {
