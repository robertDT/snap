/*++

Module Name:

    SingleAligner.cpp

Abstract:

    Functions for running the single end aligner sub-program.

Authors:

    Matei Zaharia, February, 2012

Environment:
`
    User mode service.

Revision History:

    Adapted from cSNAP, which was in turn adapted from the scala prototype

--*/

#include "stdafx.h"
#include "options.h"
#include "BaseAligner.h"
#include "Compat.h"
#include "RangeSplitter.h"
#include "GenomeIndex.h"
#include "SAM.h"
#include "Tables.h"
#include "AlignerContext.h"
#include "AlignerOptions.h"
#include "FASTQ.h"
#include "Util.h"
#include "SingleAligner.h"
#include "MultiInputReadSupplier.h"
#include "AlignmentFilter.h"

using namespace std;
using util::stringEndsWith;

SingleAlignerContext::SingleAlignerContext(AlignerExtension* i_extension)
    : AlignerContext(0, NULL, NULL, i_extension)
{
}

    AlignerStats*
SingleAlignerContext::newStats()
{
    return new AlignerStats();
}

    void
SingleAlignerContext::runTask()
{
    ParallelTask<SingleAlignerContext> task(this);
    task.run();
}
    
    void
SingleAlignerContext::runIterationThread()
{
	PreventMachineHibernationWhileThisThreadIsAlive();

    ReadSupplier *supplier = readSupplierGenerator->generateNewReadSupplier();
    if (NULL == supplier) {
        //
        // No work for this thread to do.
        //
        return;
    }
	if (extension->runIterationThread(supplier, this)) {
		delete supplier;
		return;
	}
    if (index == NULL) {
        // no alignment, just input/output
        Read *read;
        while (NULL != (read = supplier->getNextRead())) {
            stats->totalReads++;
            SingleAlignmentResult result;
            result.status = NotFound;
            result.direction = FORWARD;
            result.mapq = 0;
            result.score = 0;
            result.location = InvalidGenomeLocation;
            writeRead(read, result, false);
        }
        delete supplier;
        return;
    }

    int maxReadSize = MAX_READ_LENGTH;

<<<<<<< HEAD
    SingleAlignmentResult *g_secondaryAlignments = NULL;
    unsigned g_secondaryAlignmentBufferCount;
    if (maxSecondaryAligmmentAdditionalEditDistance < 0) {
        g_secondaryAlignmentBufferCount = 0;
=======
    SingleAlignmentResult *secondaryAlignments = NULL;
    unsigned secondaryAlignmentBufferCount;
    if (maxSecondaryAlignmentAdditionalEditDistance < 0) {
        secondaryAlignmentBufferCount = 0;
>>>>>>> 055a9e58
    } else {
        g_secondaryAlignmentBufferCount = BaseAligner::getMaxSecondaryResults(numSeedsFromCommandLine, seedCoverage, maxReadSize, maxHits, index->getSeedLength());
    }
    size_t g_secondaryAlignmentBufferSize = sizeof(*g_secondaryAlignments) * g_secondaryAlignmentBufferCount;
 
    BigAllocator *g_allocator = new BigAllocator(BaseAligner::getBigAllocatorReservation(true, maxHits, maxReadSize, index->getSeedLength(), numSeedsFromCommandLine, seedCoverage) + g_secondaryAlignmentBufferSize);
   
    BaseAligner *g_aligner = new (g_allocator) BaseAligner(
            index,
            maxHits,
            maxDist,
            maxReadSize,
            numSeedsFromCommandLine,
            seedCoverage,
	    minWeightToCheck,
            extraSearchDepth,
            noUkkonen,
            noOrderedEvaluation,
			noTruncation,
            NULL,               // LV (no need to cache in the single aligner)
            NULL,               // reverse LV
            stats,
            g_allocator);


<<<<<<< HEAD
    if (maxSecondaryAligmmentAdditionalEditDistance >= 0) {
        g_secondaryAlignments = (SingleAlignmentResult *)g_allocator->allocate(g_secondaryAlignmentBufferSize);
=======
    if (maxSecondaryAlignmentAdditionalEditDistance >= 0) {
        secondaryAlignments = (SingleAlignmentResult *)allocator->allocate(secondaryAlignmentBufferSize);
>>>>>>> 055a9e58
    }

    g_allocator->checkCanaries();

    g_aligner->setExplorePopularSeeds(options->explorePopularSeeds);
    g_aligner->setStopOnFirstHit(options->stopOnFirstHit);
    
    SingleAlignmentResult *t_secondaryAlignments = NULL;
    unsigned t_secondaryAlignmentBufferCount;
    if (maxSecondaryAligmmentAdditionalEditDistance < 0) {
        t_secondaryAlignmentBufferCount = 0;
    } else {
        t_secondaryAlignmentBufferCount = BaseAligner::getMaxSecondaryResults(numSeedsFromCommandLine, seedCoverage, maxReadSize, maxHits, transcriptome->getSeedLength());
    }
    size_t t_secondaryAlignmentBufferSize = sizeof(*t_secondaryAlignments) * t_secondaryAlignmentBufferCount;

    BigAllocator *t_allocator = new BigAllocator(BaseAligner::getBigAllocatorReservation(true, maxHits, maxReadSize, transcriptome->getSeedLength(), numSeedsFromCommandLine, seedCoverage) + t_secondaryAlignmentBufferSize);

    BaseAligner *t_aligner = new (t_allocator) BaseAligner(
            transcriptome,
            maxHits,
            maxDist,
            maxReadSize,
            numSeedsFromCommandLine,
            seedCoverage,            
            extraSearchDepth,
            noUkkonen,
            noOrderedEvaluation,
            NULL,               // LV (no need to cache in the single aligner)
            NULL,               // reverse LV
            stats,
            t_allocator);


    if (maxSecondaryAligmmentAdditionalEditDistance >= 0) {
        t_secondaryAlignments = (SingleAlignmentResult *)t_allocator->allocate(t_secondaryAlignmentBufferSize);
    }

    t_allocator->checkCanaries();

    t_aligner->setExplorePopularSeeds(options->explorePopularSeeds);
    t_aligner->setStopOnFirstHit(options->stopOnFirstHit);

    BigAllocator *c_allocator = NULL;
    BaseAligner *c_aligner = NULL;
    SingleAlignmentResult *c_secondaryAlignments = NULL;
    unsigned c_secondaryAlignmentBufferCount;
    size_t c_secondaryAlignmentBufferSize;
    
    if (contamination != NULL) {

      if (maxSecondaryAligmmentAdditionalEditDistance < 0) {
          c_secondaryAlignmentBufferCount = 0;
      } else {
          c_secondaryAlignmentBufferCount = BaseAligner::getMaxSecondaryResults(numSeedsFromCommandLine, seedCoverage, maxReadSize, maxHits, contamination->getSeedLength());
      }  
      c_secondaryAlignmentBufferSize = sizeof(*c_secondaryAlignments) * c_secondaryAlignmentBufferCount;

      c_allocator = new BigAllocator(BaseAligner::getBigAllocatorReservation(true, maxHits, maxReadSize, contamination->getSeedLength(), numSeedsFromCommandLine, seedCoverage) + c_secondaryAlignmentBufferSize);

      c_aligner = new (c_allocator) BaseAligner(
              contamination,
              maxHits,
              maxDist,
              maxReadSize,
              numSeedsFromCommandLine,
              seedCoverage,
              extraSearchDepth,
              noUkkonen,
              noOrderedEvaluation,
              NULL,               // LV (no need to cache in the single aligner)
              NULL,               // reverse LV
              stats,
              c_allocator);


      if (maxSecondaryAligmmentAdditionalEditDistance >= 0) {
          c_secondaryAlignments = (SingleAlignmentResult *)c_allocator->allocate(c_secondaryAlignmentBufferSize);
      }

      c_allocator->checkCanaries();

      c_aligner->setExplorePopularSeeds(options->explorePopularSeeds);    
      c_aligner->setStopOnFirstHit(options->stopOnFirstHit);

    }

#ifdef  _MSC_VER
    if (options->useTimingBarrier) {
        if (0 == InterlockedDecrementAndReturnNewValue(nThreadsAllocatingMemory)) {
            AllowEventWaitersToProceed(memoryAllocationCompleteBarrier);
        } else {
            WaitForEvent(memoryAllocationCompleteBarrier);
        }
    }
#endif  // _MSC_VER

    // Align the reads.
    Read *read;
    _uint64 lastReportTime = timeInMillis();
    _uint64 readsWhenLastReported = 0;

    while (NULL != (read = supplier->getNextRead())) {
        stats->totalReads++;
        
        //Quality filtering
        bool quality = read->qualityFilter(options->minPercentAbovePhred, options->minPhred, options->phredOffset);

        if (AlignerOptions::useHadoopErrorMessages && stats->totalReads % 10000 == 0 && timeInMillis() - lastReportTime > 10000) {
            fprintf(stderr,"reporter:counter:SNAP,readsAligned,%lu\n",stats->totalReads - readsWhenLastReported);
            readsWhenLastReported = stats->totalReads;
            lastReportTime = timeInMillis();
        }

        // Skip the read if it has too many Ns or trailing 2 quality scores.
<<<<<<< HEAD
        if (read->getDataLength() < 50 || read->countOfNs() > maxDist || !quality) {
            if (readWriter != NULL && options->passFilter(read, NotFound)) {
                readWriter->writeRead(read, NotFound, 0, InvalidGenomeLocation, FORWARD, false, false, 0);
=======
        if (read->getDataLength() < minReadLength || read->countOfNs() > maxDist) {
            if (readWriter != NULL && options->passFilter(read, NotFound)) {
                readWriter->writeRead(readerContext, read, NotFound, 0, InvalidGenomeLocation, FORWARD, false);
>>>>>>> 055a9e58
            }
            continue;
        } else {
            stats->usefulReads++;
        }

#if     TIME_HISTOGRAM
        _int64 startTime = timeInNanos();
#endif // TIME_HISTOGRAM

        SingleAlignmentResult result, contaminantResult;
        result.isTranscriptome = false;
        result.tlocation = 0;
        contaminantResult.isTranscriptome = false;
        contaminantResult.tlocation = 0;
        
        int nSecondaryResults = 0;

<<<<<<< HEAD
        AlignmentFilter filter(NULL, read, index->getGenome(), transcriptome->getGenome(), gtf, 0, 0, options->confDiff, options->maxDist, index->getSeedLength(), g_aligner);

        t_aligner->AlignRead(read, &result, maxSecondaryAligmmentAdditionalEditDistance, t_secondaryAlignmentBufferCount, &nSecondaryResults, t_secondaryAlignments);

        t_allocator->checkCanaries();

        filter.AddAlignment(result.location, result.direction, result.score, result.mapq, true, true);
        for (int i = 0; i < nSecondaryResults; i++) {
          filter.AddAlignment(t_secondaryAlignments[i].location, t_secondaryAlignments[i].direction, t_secondaryAlignments[i].score, t_secondaryAlignments[i].mapq, true, true);
        }

        g_aligner->AlignRead(read, &result, maxSecondaryAligmmentAdditionalEditDistance, g_secondaryAlignmentBufferCount, &nSecondaryResults, g_secondaryAlignments);

        g_allocator->checkCanaries();

        filter.AddAlignment(result.location, result.direction, result.score, result.mapq, false, true);
        for (int i = 0; i < nSecondaryResults; i++) {
          filter.AddAlignment(g_secondaryAlignments[i].location, g_secondaryAlignments[i].direction, g_secondaryAlignments[i].score, g_secondaryAlignments[i].mapq, true, true);
        }

        //Filter the results
        AlignmentResult status = filter.FilterSingle(&result.location, &result.direction, &result.score, &result.mapq, &result.isTranscriptome, &result.tlocation);

        //If the read is still unaligned
        if (status == NotFound) {

            //If the contamination database is present
            if (c_aligner != NULL) {

                c_aligner->AlignRead(read, &contaminantResult, maxSecondaryAligmmentAdditionalEditDistance, c_secondaryAlignmentBufferCount, &nSecondaryResults, c_secondaryAlignments);
                c_allocator->checkCanaries();

                if (contaminantResult.status != NotFound) {
                    c_filter->AddAlignment(contaminantResult.location, string(read->getId(), read->getIdLength()), string(read->getData(), read->getDataLength()));

                }
            }
        }
=======
#ifdef LONG_READS
        int oldMaxK = aligner->getMaxK();
        if (options->maxDistFraction > 0.0) {
            aligner->setMaxK(min(MAX_K, (int)(read->getDataLength() * options->maxDistFraction)));
        }
#endif

		aligner->AlignRead(read, &result, maxSecondaryAlignmentAdditionalEditDistance, secondaryAlignmentBufferCount, &nSecondaryResults, secondaryAlignments);
#ifdef LONG_READS
        aligner->setMaxK(oldMaxK);
#endif
>>>>>>> 055a9e58

#if     TIME_HISTOGRAM
        _int64 runTime = timeInNanos() - startTime;
        int timeBucket = min(30, cheezyLogBase2(runTime));
        stats->countByTimeBucket[timeBucket]++;
        stats->nanosByTimeBucket[timeBucket] += runTime;
#endif // TIME_HISTOGRAM

<<<<<<< HEAD
        bool wasError = false;
        if (result.status != NotFound && computeError) {
            wasError = wgsimReadMisaligned(read, result.location, index, options->misalignThreshold);
        }
=======
        allocator->checkCanaries();

>>>>>>> 055a9e58

		writeRead(read, result, false);

<<<<<<< HEAD
        /*
        for (int i = 0; i < nSecondaryResults; i++) {
            writeRead(read, secondaryAlignments[i], true);
        }
        */

        updateStats(stats, read, result.status, result.location, result.score, result.mapq, wasError);
=======
		for (int i = 0; i < __min(nSecondaryResults, maxSecondaryAlignments); i++) {
            writeRead(read, secondaryAlignments[i], true);
        }
        
        updateStats(stats, read, result.status, result.score, result.mapq);
>>>>>>> 055a9e58
    }

    g_aligner->~BaseAligner(); // This calls the destructor without calling operator delete, allocator owns the memory.
    t_aligner->~BaseAligner(); 
 
    if (supplier != NULL) {
        delete supplier;
    }

    delete g_allocator;   // This is what actually frees the memory.
    delete t_allocator;

    if (c_allocator != NULL) {
        c_aligner->~BaseAligner();
        delete c_allocator;
    }
}
    
    void
SingleAlignerContext::writeRead(
    Read* read,
    const SingleAlignmentResult &result,
    bool secondaryAlignment)
{
    if (readWriter != NULL && options->passFilter(read, result.status)) {
<<<<<<< HEAD
        readWriter->writeRead(read, result.status, result.mapq, result.location, result.direction, secondaryAlignment, result.isTranscriptome, result.tlocation);
=======
        readWriter->writeRead(readerContext, read, result.status, result.mapq, result.location, result.direction, secondaryAlignment);
>>>>>>> 055a9e58
    }
}

    void
SingleAlignerContext::updateStats(
    AlignerStats* stats,
    Read* read,
    AlignmentResult result,
    int score,
    int mapq)
{
    if (isOneLocation(result)) {
        stats->singleHits++;
    } else if (result == MultipleHits) {
        stats->multiHits++;
    } else {
        _ASSERT(result == NotFound);
        stats->notFound++;
    }

    if (result != NotFound) {
        _ASSERT(mapq >= 0 && mapq <= AlignerStats::maxMapq);
        stats->mapqHistogram[mapq]++;
    }
}

    void 
SingleAlignerContext::typeSpecificBeginIteration()
{
    if (1 == options->nInputs) {
        //
        // We've only got one input, so just connect it directly to the consumer.
        //
        readSupplierGenerator = options->inputs[0].createReadSupplierGenerator(options->numThreads, readerContext);
    } else {
        //
        // We've got multiple inputs, so use a MultiInputReadSupplier to combine the individual inputs.
        //
        ReadSupplierGenerator **generators = new ReadSupplierGenerator *[options->nInputs];
        // use separate context for each supplier, initialized from common
        for (int i = 0; i < options->nInputs; i++) {
            ReaderContext context(readerContext);
            generators[i] = options->inputs[i].createReadSupplierGenerator(options->numThreads, context);
        }
        readSupplierGenerator = new MultiInputReadSupplierGenerator(options->nInputs,generators);
    }
    ReaderContext* context = readSupplierGenerator->getContext();
    readerContext.header = context->header;
    readerContext.headerBytes = context->headerBytes;
    readerContext.headerLength = context->headerLength;
    readerContext.headerMatchesIndex = context->headerMatchesIndex;
}
    void 
SingleAlignerContext::typeSpecificNextIteration()
    {
    if (readerContext.header != NULL) {
        delete [] readerContext.header;
        readerContext.header = NULL;
        readerContext.headerLength = readerContext.headerBytes = 0;
        readerContext.headerMatchesIndex = false;
    }
    delete readSupplierGenerator;
    readSupplierGenerator = NULL;
}

 <|MERGE_RESOLUTION|>--- conflicted
+++ resolved
@@ -94,17 +94,10 @@
 
     int maxReadSize = MAX_READ_LENGTH;
 
-<<<<<<< HEAD
     SingleAlignmentResult *g_secondaryAlignments = NULL;
     unsigned g_secondaryAlignmentBufferCount;
     if (maxSecondaryAligmmentAdditionalEditDistance < 0) {
         g_secondaryAlignmentBufferCount = 0;
-=======
-    SingleAlignmentResult *secondaryAlignments = NULL;
-    unsigned secondaryAlignmentBufferCount;
-    if (maxSecondaryAlignmentAdditionalEditDistance < 0) {
-        secondaryAlignmentBufferCount = 0;
->>>>>>> 055a9e58
     } else {
         g_secondaryAlignmentBufferCount = BaseAligner::getMaxSecondaryResults(numSeedsFromCommandLine, seedCoverage, maxReadSize, maxHits, index->getSeedLength());
     }
@@ -130,13 +123,8 @@
             g_allocator);
 
 
-<<<<<<< HEAD
     if (maxSecondaryAligmmentAdditionalEditDistance >= 0) {
         g_secondaryAlignments = (SingleAlignmentResult *)g_allocator->allocate(g_secondaryAlignmentBufferSize);
-=======
-    if (maxSecondaryAlignmentAdditionalEditDistance >= 0) {
-        secondaryAlignments = (SingleAlignmentResult *)allocator->allocate(secondaryAlignmentBufferSize);
->>>>>>> 055a9e58
     }
 
     g_allocator->checkCanaries();
@@ -252,15 +240,9 @@
         }
 
         // Skip the read if it has too many Ns or trailing 2 quality scores.
-<<<<<<< HEAD
-        if (read->getDataLength() < 50 || read->countOfNs() > maxDist || !quality) {
-            if (readWriter != NULL && options->passFilter(read, NotFound)) {
-                readWriter->writeRead(read, NotFound, 0, InvalidGenomeLocation, FORWARD, false, false, 0);
-=======
         if (read->getDataLength() < minReadLength || read->countOfNs() > maxDist) {
             if (readWriter != NULL && options->passFilter(read, NotFound)) {
                 readWriter->writeRead(readerContext, read, NotFound, 0, InvalidGenomeLocation, FORWARD, false);
->>>>>>> 055a9e58
             }
             continue;
         } else {
@@ -279,7 +261,17 @@
         
         int nSecondaryResults = 0;
 
-<<<<<<< HEAD
+#ifdef LONG_READS
+        int oldMaxK = aligner->getMaxK();
+        if (options->maxDistFraction > 0.0) {
+            t_aligner->setMaxK(min(MAX_K, (int)(read->getDataLength() * options->maxDistFraction)));
+            g_aligner->setMaxK(min(MAX_K, (int)(read->getDataLength() * options->maxDistFraction)));
+            if (c_aligner != NULL) {
+              c_aligner->setMaxK(min(MAX_K, (int)(read->getDataLength() * options->maxDistFraction)));
+            }
+        }
+#endif
+
         AlignmentFilter filter(NULL, read, index->getGenome(), transcriptome->getGenome(), gtf, 0, 0, options->confDiff, options->maxDist, index->getSeedLength(), g_aligner);
 
         t_aligner->AlignRead(read, &result, maxSecondaryAligmmentAdditionalEditDistance, t_secondaryAlignmentBufferCount, &nSecondaryResults, t_secondaryAlignments);
@@ -318,19 +310,14 @@
                 }
             }
         }
-=======
+
 #ifdef LONG_READS
-        int oldMaxK = aligner->getMaxK();
-        if (options->maxDistFraction > 0.0) {
-            aligner->setMaxK(min(MAX_K, (int)(read->getDataLength() * options->maxDistFraction)));
+        t_aligner->setMaxK(oldMaxK);
+        g_aligner->setMaxK(oldMaxK);
+        if (c_aligner != NULL) {
+          c_aligner->setMaxK(oldMaxK);
         }
 #endif
-
-		aligner->AlignRead(read, &result, maxSecondaryAlignmentAdditionalEditDistance, secondaryAlignmentBufferCount, &nSecondaryResults, secondaryAlignments);
-#ifdef LONG_READS
-        aligner->setMaxK(oldMaxK);
-#endif
->>>>>>> 055a9e58
 
 #if     TIME_HISTOGRAM
         _int64 runTime = timeInNanos() - startTime;
@@ -339,33 +326,14 @@
         stats->nanosByTimeBucket[timeBucket] += runTime;
 #endif // TIME_HISTOGRAM
 
-<<<<<<< HEAD
-        bool wasError = false;
-        if (result.status != NotFound && computeError) {
-            wasError = wgsimReadMisaligned(read, result.location, index, options->misalignThreshold);
-        }
-=======
         allocator->checkCanaries();
-
->>>>>>> 055a9e58
-
-		writeRead(read, result, false);
-
-<<<<<<< HEAD
+        writeRead(read, result, false);
+
         /*
-        for (int i = 0; i < nSecondaryResults; i++) {
+	for (int i = 0; i < __min(nSecondaryResults, maxSecondaryAlignments); i++) {
             writeRead(read, secondaryAlignments[i], true);
         }
-        */
-
-        updateStats(stats, read, result.status, result.location, result.score, result.mapq, wasError);
-=======
-		for (int i = 0; i < __min(nSecondaryResults, maxSecondaryAlignments); i++) {
-            writeRead(read, secondaryAlignments[i], true);
-        }
-        
-        updateStats(stats, read, result.status, result.score, result.mapq);
->>>>>>> 055a9e58
+        */   
     }
 
     g_aligner->~BaseAligner(); // This calls the destructor without calling operator delete, allocator owns the memory.
@@ -391,11 +359,7 @@
     bool secondaryAlignment)
 {
     if (readWriter != NULL && options->passFilter(read, result.status)) {
-<<<<<<< HEAD
-        readWriter->writeRead(read, result.status, result.mapq, result.location, result.direction, secondaryAlignment, result.isTranscriptome, result.tlocation);
-=======
-        readWriter->writeRead(readerContext, read, result.status, result.mapq, result.location, result.direction, secondaryAlignment);
->>>>>>> 055a9e58
+        readWriter->writeRead(readerContext, read, result.status, result.mapq, result.location, result.direction, secondaryAlignment, result.isTranscriptome, result.tlocation);
     }
 }
 
