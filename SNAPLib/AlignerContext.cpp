/*++


Module Name:

    AlignerContext.cpp

Abstract:

    Common parameters for running single & paired alignment.

Authors:

    Ravi Pandya, May, 2012

Environment:
`
    User mode service.

Revision History:

    Integrated from SingleAligner.cpp & PairedAligner.cpp

--*/

#include "stdafx.h"
#include "Compat.h"
#include "options.h"
#include "AlignerOptions.h"
#include "AlignerContext.h"
#include "AlignerStats.h"
#include "BaseAligner.h"
#include "FileFormat.h"
#include "exit.h"
#include "PairedAligner.h"
#include "Error.h"

using std::max;
using std::min;

//
// Save the index & index directory globally so that we don't need to reload them on multiple runs.
//
GenomeIndex *g_index = NULL;
char *g_indexDirectory = NULL;
GenomeIndex *t_index = NULL;
char *t_indexDirectory = NULL;
GenomeIndex *c_index = NULL;
char *c_indexDirectory = NULL;

AlignerContext::AlignerContext(int i_argc, const char **i_argv, const char *i_version, AlignerExtension* i_extension)
    :
    index(NULL),
    transcriptome(NULL),
    contamination(NULL),
    c_filter(NULL),
    gtf(NULL),
    writerSupplier(NULL),
    options(NULL),
    stats(NULL),
    extension(i_extension != NULL ? i_extension : new AlignerExtension()),
    readWriter(NULL),
    argc(i_argc),
    argv(i_argv),
    version(i_version),
    perfFile(NULL)
{
}

AlignerContext::~AlignerContext()
{

    if (NULL != index) {
        delete index;
    }
    
    if (NULL != transcriptome) {
        delete transcriptome;
    }

    if (NULL != contamination) {
        delete contamination;
    }
    
    if (NULL != gtf) {
        delete gtf;
    }

    if (NULL != c_filter) {
        delete c_filter;
    }

    delete extension;
    if (NULL != perfFile) {
        fclose(perfFile);
    }
}

void AlignerContext::runAlignment(int argc, const char **argv, const char *version, unsigned *argsConsumed)
{
    options = parseOptions(argc, argv, version, argsConsumed, isPaired());
#ifdef _MSC_VER
    useTimingBarrier = options->useTimingBarrier;
#endif

    initialize();
    extension->initialize();
    
    if (! extension->skipAlignment()) {
        printStatsHeader();
        do {

            beginIteration();

            runTask();
            
            finishIteration();
            
            printStats();

        } while (nextIteration());
    }

    extension->finishAlignment();
    PrintBigAllocProfile();
    PrintWaitProfile();
    
    //Process all the intervals and read counts
    gtf->AnalyzeReadIntervals();
    gtf->WriteReadCounts();

    if (c_filter != NULL) {
      //c_filter->Print();
      c_filter->Write();
    }
}

    void
AlignerContext::initializeThread()
{
    stats = newStats(); // separate copy per thread
    stats->extra = extension->extraStats();
    readWriter = writerSupplier != NULL ? writerSupplier->getWriter() : NULL;
    extension = extension->copy();
}

    void
AlignerContext::runThread()
{
    extension->beginThread();
    runIterationThread();
    if (readWriter != NULL) {
        readWriter->close();
        delete readWriter;
    }
    extension->finishThread();
}
    
    void
AlignerContext::finishThread(AlignerContext* common)
{
    common->stats->add(stats);
    delete stats;
    stats = NULL;
    delete extension;
    extension = NULL;
}

    void
AlignerContext::initialize()
{
    if (g_indexDirectory == NULL || strcmp(g_indexDirectory, options->indexDir) != 0) {
        delete g_index;
        g_index = NULL;
        delete g_indexDirectory;
        g_indexDirectory = new char [strlen(options->indexDir) + 1];
        strcpy(g_indexDirectory, options->indexDir);

        if (strcmp(options->indexDir, "-") != 0) {
            WriteStatusMessage("Loading index from directory... ");
 
            fflush(stdout);
            _int64 loadStart = timeInMillis();
            index = GenomeIndex::loadFromDirectory((char*) options->indexDir, options->mapIndex, options->prefetchIndex);
            if (index == NULL) {
                WriteErrorMessage("Index load failed, aborting.\n");
                soft_exit(1);
            }
            g_index = index;

            _int64 loadTime = timeInMillis() - loadStart;
             WriteStatusMessage("%llds.  %u bases, seed size %d\n",
                    loadTime / 1000, index->getGenome()->getCountOfBases(), index->getSeedLength());
         } else {
            WriteStatusMessage("no alignment, input/output only\n");
        }
    } else {
        index = g_index;
    }
    
    if (t_indexDirectory == NULL || strcmp(t_indexDirectory, options->transcriptomeDir) != 0) {
    
        delete t_index;
        t_index = NULL;
        delete t_indexDirectory;
        t_indexDirectory = new char [strlen(options->transcriptomeDir) + 1];
        strcpy(t_indexDirectory, options->transcriptomeDir);

        if (strcmp(options->transcriptomeDir, "-") != 0) {
            printf("Loading transcriptome index from directory... ");
            fflush(stdout);
            _int64 loadStart = timeInMillis();
            transcriptome = GenomeIndex::loadFromDirectory((char*) options->transcriptomeDir);
            if (transcriptome == NULL) {
                fprintf(stderr, "Transcriptome index load failed, aborting.\n");
                soft_exit(1);
            }
            t_index = transcriptome;
            
            _int64 loadTime = timeInMillis() - loadStart;
            printf("%llds.  %u bases, seed size %d\n",
                loadTime / 1000, transcriptome->getGenome()->getCountOfBases(), transcriptome->getSeedLength());
        } else {
            printf("no alignment, input/output only\n");
        }
    } else {
        transcriptome = t_index;
    }
 
    //Load the contamination database
    if (options->contaminationDir != NULL) {
      if (c_indexDirectory == NULL || strcmp(c_indexDirectory, options->contaminationDir) != 0) {

        delete c_index;
        c_index = NULL;
        delete c_indexDirectory;
        c_indexDirectory = new char [strlen(options->contaminationDir) + 1];
        strcpy(c_indexDirectory, options->contaminationDir);

        if (strcmp(options->contaminationDir, "-") != 0) {
            printf("Loading secondary index from directory... ");
            fflush(stdout);
            _int64 loadStart = timeInMillis();
            contamination = GenomeIndex::loadFromDirectory((char*) options->contaminationDir);
            if (contamination == NULL) {
                fprintf(stderr, "Secondary index load failed, aborting.\n");
                soft_exit(1);
            }
            c_index = contamination;

            _int64 loadTime = timeInMillis() - loadStart;
            printf("%llds.  %u bases, seed size %d\n",
                loadTime / 1000, contamination->getGenome()->getCountOfBases(), contamination->getSeedLength());

            if (c_filter != NULL) {
              delete c_filter;
            }
            //Create the contamination filter
            c_filter = new ContaminationFilter(contamination->getGenome(), options->outputFile.fileName);

          } else {
            printf("no alignment, input/output only\n");
          }
      } else {
          contamination = c_index;
      }
    }

    //Create GTFReader and load the annotation
    gtf = new GTFReader(options->outputFile.fileName);
    gtf->Load(options->annotation);
    
    maxHits_ = options->maxHits;
    maxDist_ = options->maxDist;
    extraSearchDepth = options->extraSearchDepth;
    noUkkonen = options->noUkkonen;
    noOrderedEvaluation = options->noOrderedEvaluation;
	noTruncation = options->noTruncation;
    maxSecondaryAlignmentAdditionalEditDistance = options->maxSecondaryAlignmentAdditionalEditDistance;
	maxSecondaryAlignments = options->maxSecondaryAlignments;
	minReadLength = options->minReadLength;

	if (index != NULL && (int)minReadLength < index->getSeedLength()) {
		WriteErrorMessage("The min read length (%d) must be at least the seed length (%d), or there's no hope of aligning reads that short.\n", minReadLength, index->getSeedLength());
		soft_exit(1);
	}

    if (options->perfFileName != NULL) {
        perfFile = fopen(options->perfFileName,"a");
        if (NULL == perfFile) {
            WriteErrorMessage("Unable to open perf file '%s'\n", options->perfFileName);
            soft_exit(1);
        }
    }

    DataSupplier::ThreadCount = options->numThreads;
}

    void
AlignerContext::printStatsHeader()
{
    WriteStatusMessage("MaxHits\tMaxDist\t%%Used\t%%Unique\t%%Multi\t%%!Found\t%%Pairs\tlvCalls\tNumReads\tReads/s\n");
}

    void
AlignerContext::beginIteration()
{
    writerSupplier = NULL;
    alignStart = timeInMillis();
    clipping = options->clipping;
    totalThreads = options->numThreads;
    bindToProcessors = options->bindToProcessors;
    maxDist = maxDist_;
    maxHits = maxHits_;
    numSeedsFromCommandLine = options->numSeedsFromCommandLine;
    seedCoverage = options->seedCoverage;
    minWeightToCheck = options->minWeightToCheck;
    if (stats != NULL) {
        delete stats;
    }
    stats = newStats();
    stats->extra = extension->extraStats();
    extension->beginIteration();
    
    memset(&readerContext, 0, sizeof(readerContext));
    readerContext.clipping = options->clipping;
    readerContext.defaultReadGroup = options->defaultReadGroup;
    readerContext.genome = index != NULL ? index->getGenome() : NULL;
    readerContext.transcriptome = transcriptome != NULL ? transcriptome->getGenome() : NULL;
    readerContext.gtf = gtf != NULL ? gtf : NULL;
    readerContext.ignoreSecondaryAlignments = options->ignoreSecondaryAlignments;
    readerContext.ignoreSupplementaryAlignments = options->ignoreSecondaryAlignments;   // Maybe we should split them out
    DataSupplier::ExpansionFactor = options->expansionFactor;

    typeSpecificBeginIteration();

    if (UnknownFileType != options->outputFile.fileType) {
        const FileFormat* format;
        if (SAMFile == options->outputFile.fileType) {
            format = FileFormat::SAM[options->useM];
        } else if (BAMFile == options->outputFile.fileType) {
            format = FileFormat::BAM[options->useM];
        } else {
            //
            // This shouldn't happen, because the command line parser should catch it.  Perhaps you've added a new output file format and just
            // forgoten to add it here.
            //
            WriteErrorMessage("AlignerContext::beginIteration(): unknown file type %d for '%s'\n", options->outputFile.fileType, options->outputFile.fileName);
            soft_exit(1);
        }
        format->setupReaderContext(options, &readerContext);

        writerSupplier = format->getWriterSupplier(options, readerContext.genome, readerContext.transcriptome, readerContext.gtf);
        ReadWriter* headerWriter = writerSupplier->getWriter();
        headerWriter->writeHeader(readerContext, options->sortOutput, argc, argv, version, options->rgLineContents, options->outputFile.omitSQLines);
        headerWriter->close();
        delete headerWriter;
    }
}

    void
AlignerContext::finishIteration()
{
    extension->finishIteration();

    if (NULL != writerSupplier) {
        writerSupplier->close();
        delete writerSupplier;
        writerSupplier = NULL;
    }

    alignTime = /*timeInMillis() - alignStart -- use the time from ParallelTask.h, that may exclude memory allocation time*/ time;
}

    bool
AlignerContext::nextIteration()
{
    //
    // This thing is a vestage of when we used to allow parameter ranges.
    //
    typeSpecificNextIteration();
    return false;
}

    void
AlignerContext::printStats()
{
    double usefulReads = max((double) stats->usefulReads, 1.0);

    WriteStatusMessage("%d\t%d\t%0.2f%%\t%0.2f%%\t%0.2f%%\t%0.2f%%\t%0.2f%%\t%lld\t%lld\t%.0f (at: %lld)\n",
            maxHits_, 
            maxDist_, 
            100.0 * usefulReads / max(stats->totalReads, (_int64) 1),
            100.0 * stats->singleHits / usefulReads,
            100.0 * stats->multiHits / usefulReads,
            100.0 * stats->notFound / usefulReads,
            100.0 * stats->alignedAsPairs / usefulReads,
            stats->lvCalls,
            stats->totalReads,
            (1000.0 * usefulReads) / max(alignTime, (_int64) 1), 
            alignTime);

    if (NULL != perfFile) {
        fprintf(perfFile, "%d\t%d\t%0.2f%%\t%0.2f%%\t%0.2f%%\t%0.2f%%\t%0.2f%%\t%lld\t%lld\tt%.0f\n",
                maxHits_, maxDist_, 
                100.0 * usefulReads / max(stats->totalReads, (_int64) 1),
                100.0 * stats->singleHits / usefulReads,
                100.0 * stats->multiHits / usefulReads,
                100.0 * stats->notFound / usefulReads,
                stats->lvCalls,
                100.0 * stats->alignedAsPairs / usefulReads,
                stats->totalReads,
                (1000.0 * usefulReads) / max(alignTime, (_int64) 1));

        fprintf(perfFile,"\n");
    }


#if TIME_HISTOGRAM
    WriteStatusMessage("Per-read alignment time histogram:\nlog2(ns)\tcount\ttotal time (ns)\n");
    for (int i = 0; i < 31; i++) {
        WriteStatusMessage("%d\t%lld\t%lld\n", i, stats->countByTimeBucket[i], stats->nanosByTimeBucket[i]);
    }
#endif // TIME_HISTOGRAM


    stats->printHistograms(stdout);

#ifdef  TIME_STRING_DISTANCE
    WriteStatusMessage("%llds, %lld calls in BSD noneClose, not -1\n",  stats->nanosTimeInBSD[0][1]/1000000000, stats->BSDCounts[0][1]);
    WriteStatusMessage("%llds, %lld calls in BSD noneClose, -1\n",      stats->nanosTimeInBSD[0][0]/1000000000, stats->BSDCounts[0][0]);
    WriteStatusMessage("%llds, %lld calls in BSD close, not -1\n",      stats->nanosTimeInBSD[1][1]/1000000000, stats->BSDCounts[1][1]);
    WriteStatusMessage("%llds, %lld calls in BSD close, -1\n",          stats->nanosTimeInBSD[1][0]/1000000000, stats->BSDCounts[1][0]);
    WriteStatusMessage("%llds, %lld calls in Hamming\n",                stats->hammingNanos/1000000000,         stats->hammingCount);
#endif  // TIME_STRING_DISTANCE

    extension->printStats();
}

        AlignerOptions*
AlignerContext::parseOptions(
    int i_argc,
    const char **i_argv,
    const char *i_version,
    unsigned *argsConsumed,
    bool      paired)
{
    argc = i_argc;
    argv = i_argv;
    version = i_version;

    AlignerOptions *options;

    if (paired) {
        options = new PairedAlignerOptions("snapr paired <index-dir> <transcriptome-dir> <annotation> <inputFile(s)> [<options>] where <input file(s)> is a list of files to process.\n");
    } else {
        options = new AlignerOptions("snapr single <index-dir> <transcriptome-dir> <annotation> <inputFile(s)> [<options>] where <input file(s)> is a list of files to process.\n");
    }

    options->extra = extension->extraOptions();
    if (argc < 3) {
        WriteErrorMessage("Too few parameters\n");
        options->usage();
    }

<<<<<<< HEAD
    options->indexDir = argv[0];
    options->transcriptomeDir = argv[1];
    options->annotation = argv[2];
=======
    options->indexDir = argv[1];
>>>>>>> 055a9e58
    struct InputList {
        SNAPFile    input;
        InputList*  next;
    } *inputList = NULL;

    //
    // Now build the input array and parse options.
    //

    bool inputFromStdio = false;

    int i;
    int nInputs = 0;
<<<<<<< HEAD
    for (i = 3; i < argc; i++) {
=======
    for (i = 2; i < argc; i++) {	// Starting at 2 skips single/paired and the index
>>>>>>> 055a9e58

        if (',' == argv[i][0]  && '\0' == argv[i][1]) {
            i++;    // Consume the comma
            break;
        }

        int argsConsumed;
        SNAPFile input;
        if (SNAPFile::generateFromCommandLine(argv+i, argc-i, &argsConsumed, &input, paired, true)) {
            if (input.isStdio) {
                if (inputFromStdio) {
                    WriteErrorMessage("You specified stdin ('-') specified for more than one input, which isn't permitted.\n");
                    soft_exit(1);
                } else {
                    inputFromStdio = true;
                }
            }

            InputList *listEntry = new InputList;
            listEntry->input = input;
            listEntry->next = inputList;
            inputList = listEntry;      // Yes, this puts them in backwards.  a) We reverse them at the end and b) it doesn't matter anyway

            nInputs++;
            i += argsConsumed - 1;
            continue;
        }

        bool done;
        int oldI = i;
        if (!options->parse(argv, argc, i, &done)) {
            WriteErrorMessage("Didn't understand options starting at %s\n", argv[oldI]);
            options->usage();
        }

        if (done) {
            i++;    // For the ',' arg
            break;
        }
    }

    if (0 == nInputs) {
        WriteErrorMessage("No input files specified.\n");
        soft_exit(1);
    }

    if (options->maxDist + options->extraSearchDepth >= MAX_K) {
        WriteErrorMessage("You specified too large of a maximum edit distance combined with extra search depth.  The must add up to less than %d.\n", MAX_K);
        WriteErrorMessage("Either reduce their sum, or change MAX_K in LandauVishkin.h and recompile.\n");
        soft_exit(1);
    }

    if (options->maxSecondaryAlignmentAdditionalEditDistance > (int)options->extraSearchDepth) {
        WriteErrorMessage("You can't have the max edit distance for secondary alignments (-om) be bigger than the max search depth (-D)\n");
        soft_exit(1);
    }

    options->nInputs = nInputs;
    options->inputs = new SNAPFile[nInputs];
    for (int j = nInputs - 1; j >= 0; j --) {
        // The loop runs backwards so that we reverse the reversing that we did when we built it.  Not that it matters anyway.
        _ASSERT(NULL != inputList);
        options->inputs[j] = inputList->input;
        InputList *dying = inputList;
        inputList = inputList->next;
        delete dying;
    }
    _ASSERT(NULL == inputList);

    *argsConsumed = i;
    return options;
}<|MERGE_RESOLUTION|>--- conflicted
+++ resolved
@@ -463,13 +463,9 @@
         options->usage();
     }
 
-<<<<<<< HEAD
-    options->indexDir = argv[0];
-    options->transcriptomeDir = argv[1];
-    options->annotation = argv[2];
-=======
     options->indexDir = argv[1];
->>>>>>> 055a9e58
+    options->transcriptomeDir = argv[2];
+    options->annotation = argv[3];
     struct InputList {
         SNAPFile    input;
         InputList*  next;
@@ -483,11 +479,7 @@
 
     int i;
     int nInputs = 0;
-<<<<<<< HEAD
-    for (i = 3; i < argc; i++) {
-=======
     for (i = 2; i < argc; i++) {	// Starting at 2 skips single/paired and the index
->>>>>>> 055a9e58
 
         if (',' == argv[i][0]  && '\0' == argv[i][1]) {
             i++;    // Consume the comma
