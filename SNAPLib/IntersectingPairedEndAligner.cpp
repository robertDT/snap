/*++

Module Name:

    IntersectingPairedEndAligner.cpp

Abstract:

    A paired-end aligner based on set intersections to narrow down possible candidate locations.

Authors:

    Bill Bolosky, February, 2013

Environment:

    User mode service.

Revision History:

--*/

#include "stdafx.h"
#include "IntersectingPairedEndAligner.h"
#include "SeedSequencer.h"
#include "mapq.h"
#include "exit.h"
#include <xmmintrin.h>

#ifdef  _DEBUG
extern bool _DumpAlignments;    // From BaseAligner.cpp
#endif  // _DEBUG

IntersectingPairedEndAligner::IntersectingPairedEndAligner(
        GenomeIndex  *index_,
        unsigned      maxReadSize_,
        unsigned      maxHits_,
        unsigned      maxK_,
        unsigned      maxSeeds_,
        unsigned      minSpacing_,                 // Minimum distance to allow between the two ends.
        unsigned      maxSpacing_,                 // Maximum distance to allow between the two ends.
        unsigned      maxBigHits_,
        unsigned      extraSearchDepth_,
        BigAllocator  *allocator) :
    index(index_), maxReadSize(maxReadSize_), maxHits(maxHits_), maxK(maxK_), maxSeeds(__min(10,__min(MAX_MAX_SEEDS,maxSeeds_))), minSpacing(minSpacing_), maxSpacing(maxSpacing_),
    landauVishkin(NULL), reverseLandauVishkin(NULL), maxBigHits(maxBigHits_), maxMergeDistance(31) /*also should be a parameter*/,
    extraSearchDepth(extraSearchDepth_), nLocationsScored(0)
{
    allocateDynamicMemory(allocator, maxReadSize, maxHits, maxSeeds);

    rcTranslationTable['A'] = 'T';
    rcTranslationTable['G'] = 'C';
    rcTranslationTable['C'] = 'G';
    rcTranslationTable['T'] = 'A';
    rcTranslationTable['N'] = 'N';

    for (unsigned i = 0; i < 256; i++) {
        nTable[i] = 0;
    }

    nTable['N'] = 1;

    seedLen = index->getSeedLength();

    genome = index->getGenome();
    genomeSize = genome->getCountOfBases();
}
    
IntersectingPairedEndAligner::~IntersectingPairedEndAligner()
{
    if (NULL != baseAligner) {
        baseAligner->~BaseAligner();
    }
}
    
    size_t 
IntersectingPairedEndAligner::getBigAllocatorReservation(GenomeIndex * index, unsigned maxHitsToConsider, unsigned maxReadSize, unsigned seedLen, unsigned maxSeedsToUse)
{
    CountingBigAllocator countingAllocator;
    {
        IntersectingPairedEndAligner aligner; // This has to be in a nested scope so it's destructor is called before that of the countingAllocator
        aligner.index = index;

        aligner.allocateDynamicMemory(&countingAllocator, maxReadSize, maxHitsToConsider, maxSeedsToUse);
        return sizeof(aligner) + countingAllocator.getMemoryUsed();
    }
}

    void
IntersectingPairedEndAligner::allocateDynamicMemory(BigAllocator *allocator, unsigned maxReadSize, unsigned maxHitsToConsider, unsigned maxSeedsToUse)
{
<<<<<<< HEAD
    seedUsed = (BYTE *) allocator->allocate((maxReadSize + 7) / 8);
=======
    seedUsed = (BYTE *) allocator->allocate(100 + (maxReadSize + 7) / 8);
>>>>>>> 8ac4fbbc

    for (unsigned whichRead = 0; whichRead < NUM_READS_PER_PAIR; whichRead++) {
        rcReadData[whichRead] = (char *)allocator->allocate(maxReadSize);
        rcReadQuality[whichRead] = (char *)allocator->allocate(maxReadSize);

        for (Direction dir = 0; dir < NUM_DIRECTIONS; dir++) {
            reversedRead[whichRead][dir] = (char *)allocator->allocate(maxReadSize);
            hashTableHitSets[whichRead][dir] = new HashTableHitSet(maxSeeds, maxMergeDistance);
        }
    }

    for (int i = 0; i < NUM_SET_PAIRS; i++) {
        hitLocations[i] = new HitLocationRingBuffer(maxMergeDistance * 2 + 2);      // *2 is for before & after, +2 is just to make sure the ring buffer tail doesn't overrun the head
        mateHitLocations[i] = new HitLocationRingBuffer(2 * (maxSpacing + 1) + 2);  // Likewise.
    }

    baseAligner = new(allocator) BaseAligner(index, 1, maxHitsToConsider, maxK/2, maxReadSize, maxSeedsToUse, extraSearchDepth, 4, landauVishkin, reverseLandauVishkin, NULL, allocator);
}

    void 
IntersectingPairedEndAligner::align(
        Read                  *read0,
        Read                  *read1,
        PairedAlignmentResult *result)
{
    result->nLVCalls = 0;
    result->nSmallHits = 0;

#ifdef  _DEBUG
    if (_DumpAlignments) {
        printf("\nIntersectingAligner aligning reads '%*.s' and '%.*s' with data '%.*s' and '%.*s'\n", read0->getIdLength(), read0->getId(), read1->getIdLength(), read1->getId(), read0->getDataLength(), read0->getData(), read1->getDataLength(), read1->getData());
    }
#endif  // _DEBUG

    Read rcReads[NUM_READS_PER_PAIR];

    unsigned bestResultGenomeLocation[NUM_READS_PER_PAIR];
    Direction bestResultDirection[NUM_READS_PER_PAIR];
    unsigned bestResultScore[NUM_READS_PER_PAIR];
    unsigned popularSeedsSkipped[NUM_READS_PER_PAIR];

    reads[0][FORWARD] = read0;
    reads[1][FORWARD] = read1;

    //
    // Don't bother if one or both reads are too short.
    //
    if (read0->getDataLength() < 50 || read1->getDataLength() < 50) {
        alignWithBaseAligner(read0, read1, result, 70);
        return;
    }

    //
    // Build the RC reads.
    //
    unsigned countOfNs = 0;

    for (unsigned whichRead = 0; whichRead < NUM_READS_PER_PAIR; whichRead++) {
        Read *read = reads[whichRead][FORWARD];
        readLen[whichRead] = read->getDataLength();
        popularSeedsSkipped[whichRead] = 0;
        countOfHashTableLookups[whichRead] = 0;
        hitLocations[whichRead]->clear();
        mateHitLocations[whichRead]->clear();


        for (Direction dir = FORWARD; dir < NUM_DIRECTIONS; dir++) {
            totalHashTableHits[whichRead][dir] = 0;
            largestHashTableHit[whichRead][dir] = 0;
            hashTableHitSets[whichRead][dir]->init();
        }

        if (readLen[whichRead] > maxReadSize) {
            fprintf(stderr,"IntersectingPairedEndAligner:: got too big read (%d > %d)", readLen[whichRead], maxReadSize);
            soft_exit(1);
        }

        for (unsigned i = 0; i < reads[whichRead][FORWARD]->getDataLength(); i++) {
            rcReadData[whichRead][i] = rcTranslationTable[read->getData()[readLen[whichRead] - i - 1]];
            rcReadQuality[whichRead][i] = read->getQuality()[readLen[whichRead] - i - 1];
            countOfNs += nTable[read->getData()[i]];
        }
        reads[whichRead][RC] = &rcReads[whichRead];
        reads[whichRead][RC]->init(read->getId(), read->getIdLength(), rcReadData[whichRead], rcReadQuality[whichRead], read->getDataLength());
    }

    if (countOfNs > maxK) {
        alignWithBaseAligner(read0, read1, result, 70);
        return;
    }

    //
    // Build the reverse data for both reads in both directions for the backwards LV to use.
    //
    for (unsigned whichRead = 0; whichRead < NUM_READS_PER_PAIR; whichRead++) {
        for (Direction dir = 0; dir < NUM_DIRECTIONS; dir++) {
            Read *read = reads[whichRead][dir];

            for (unsigned i = 0; i < read->getDataLength(); i++) {
                reversedRead[whichRead][dir][i] = read->getData()[read->getDataLength() - i - 1];
            }
        }
    }

    unsigned thisPassSeedsNotSkipped[NUM_READS_PER_PAIR][NUM_DIRECTIONS] = {{0,0}, {0,0}}; 

    //
    // Initialize the member variables that are effectively stack locals, but are in the object
    // to avoid having to pass them to score.
    //
    double probabilityOfBestPair = 0;
    localBestPairProbability[0] = 0;
    localBestPairProbability[1] = 0;
    double probabilityOfAllPairs = 0;
    unsigned bestPairScore = 65536;
    unsigned scoreLimit = maxK + extraSearchDepth;

    //
    // Phase 1: do the hash table lookups for each of the seeds for each of the reads and add them to the hit sets.
    //
    for (unsigned whichRead = 0; whichRead < NUM_READS_PER_PAIR; whichRead++) {
        unsigned nextSeedToTest = 0;
        unsigned wrapCount = 0;
        unsigned nPossibleSeeds = readLen[whichRead] - seedLen + 1;
        memset(seedUsed, 0, (__max(readLen[0], readLen[1]) + 7) / 8);
		bool beginsDisjointHitSet = whichRead == 0;
    
        while (countOfHashTableLookups[whichRead] < nPossibleSeeds && countOfHashTableLookups[whichRead] < maxSeeds) {
            if (nextSeedToTest >= nPossibleSeeds) {
                wrapCount++;
				beginsDisjointHitSet = true;
                if (wrapCount >= seedLen) {
                    //
                    // There aren't enough valid seeds in this read to reach our target.
                    //
                    break;
                }
                nextSeedToTest = GetWrappedNextSeedToTest(seedLen, wrapCount);
            }


            while (nextSeedToTest < nPossibleSeeds && IsSeedUsed(nextSeedToTest)) {
                //
                // This seed is already used.  Try the next one.
                //
                nextSeedToTest++;
            }

            if (nextSeedToTest >= nPossibleSeeds) {
                //
                // Unusable seeds have pushed us past the end of the read.  Go back around the outer loop so we wrap properly.
                //
                continue;
            }

            SetSeedUsed(nextSeedToTest);

            if (!Seed::DoesTextRepresentASeed(reads[whichRead][FORWARD]->getData() + nextSeedToTest, seedLen)) {
                //
                // It's got Ns in it, so just skip it.
                //
                nextSeedToTest++;
                continue;
            }

            Seed seed(reads[whichRead][FORWARD]->getData() + nextSeedToTest, seedLen);
            //
            // Find all instances of this seed in the genome.
            //
            unsigned nHits[NUM_DIRECTIONS];
            const unsigned *hits[NUM_DIRECTIONS];

            index->lookupSeed(seed, 0, genomeSize, &nHits[FORWARD], &hits[FORWARD], &nHits[RC], &hits[RC]);

            countOfHashTableLookups[whichRead]++;
            for (Direction dir = FORWARD; dir < NUM_DIRECTIONS; dir++) {
                unsigned offset;
                if (dir == FORWARD) {
                    offset = nextSeedToTest;
                } else {
                    offset = readLen[whichRead] - seedLen - nextSeedToTest;
                }
                if (nHits[dir] < maxBigHits) {
                    totalHashTableHits[whichRead][dir] += nHits[dir];
                    hashTableHitSets[whichRead][dir]->recordLookup(offset, nHits[dir], hits[dir], beginsDisjointHitSet);
                } else {
                    popularSeedsSkipped[whichRead]++;
                }
            }

            nextSeedToTest += seedLen;
        } // while we need to lookup seeds for this read
    } // for each read

    readWithMoreHits = totalHashTableHits[0][FORWARD] + totalHashTableHits[0][RC] > totalHashTableHits[1][FORWARD] + totalHashTableHits[1][RC] ? 0 : 1;
    readWithFewerHits = 1 - readWithMoreHits;

#ifdef  _DEBUG
    if (_DumpAlignments) {
        printf("Read 0 has %d hits, read 1 has %d hits\n", totalHashTableHits[0][FORWARD] + totalHashTableHits[0][RC], totalHashTableHits[1][FORWARD] + totalHashTableHits[1][RC]);
    }
#endif  // _DEBUG

    //
    // Phase 2: intersect the sets to find pairs, which we score.  The basic strategy is to look for seed hits in the read with fewer hits that also have
    // hits on the other read in the appropriate range.  When we find one, we score it and then if it has a low enough score then score the other
    // possibilities for the pair.  We interleave steps between read0 FORWARD/read1 RC and vice versa as a way of pushing score limit down more quickly.
    //

    scoreLimit = maxK + extraSearchDepth;
    struct IntersectionState {
        unsigned            lastSeedOffsetForReadWithFewerHits;
        unsigned            lastGenomeLocationForReadWithFewerHits;
        unsigned            lastGenomeLocationForReadWithMoreHits;
		unsigned			bestPossibleScoreForReadWithFewerHits;
    } intersectionState[NUM_SET_PAIRS]; // One for each set pair
 
    bool setPairDone[NUM_SET_PAIRS] = {false, false};
    unsigned whichSetPairToCheck = 0;
    HashTableHitSet *setPair[NUM_SET_PAIRS][NUM_READS_PER_PAIR] = {{hashTableHitSets[0][FORWARD], hashTableHitSets[1][RC]}, {hashTableHitSets[0][RC], hashTableHitSets[1][FORWARD]}};
    Direction setPairDirection[NUM_SET_PAIRS][NUM_READS_PER_PAIR] = {{FORWARD, RC}, {RC, FORWARD}};

    //
    // Seed the intersection state by doing a first lookup for each pair.
    //
    for (unsigned i = 0; i < 2; i++) {
        setPairDone[i] = !setPair[i][readWithFewerHits]->getFirstHit(&intersectionState[i].lastGenomeLocationForReadWithFewerHits,
			&intersectionState[i].lastSeedOffsetForReadWithFewerHits, &intersectionState[i].bestPossibleScoreForReadWithFewerHits);
        intersectionState[i].lastGenomeLocationForReadWithMoreHits = 0xffffffff;
    }

    if (setPairDone[0]) {
        whichSetPairToCheck = 1;
    }

    bool gaveUpEarly = false;


    MergeAnchor mergeAnchor[NUM_SET_PAIRS];

    while (!(setPairDone[0] && setPairDone[1])) {
        //
        // Each iteration of this loop considers a single hit possibility on the read with fewer hits.  We've already looked it up,
        // but have not yet inserted it in the ring buffer.
        //
        unsigned smallReadHitGenomeLocation = intersectionState[whichSetPairToCheck].lastGenomeLocationForReadWithFewerHits;
        result->nSmallHits++;

        //
        // We get here after doing a lookup in the smaller read without checking the larger read for potential mate pairs.
        // Do that now.  We may already have one.  If not, then look.
        //
        if (intersectionState[whichSetPairToCheck].lastGenomeLocationForReadWithMoreHits > smallReadHitGenomeLocation + maxSpacing) {
            //
            // The last lookup for the big read is too high in the genome to be a mate pair for the new small read lookup.  Move it to the next hit that's in range.
            // We can dump the scored mate pairs wholesale here, too, since they're clearly all out of range now.
            //
            _ASSERT(mateHitLocations[whichSetPairToCheck]->isEmpty() || mateHitLocations[whichSetPairToCheck]->getHead()->genomeLocation > 
                         intersectionState[whichSetPairToCheck].lastGenomeLocationForReadWithFewerHits + maxSpacing);

            mateHitLocations[whichSetPairToCheck]->clear();

            unsigned seedOffset;
			unsigned bestPossibleScoreForMate;
            if (!setPair[whichSetPairToCheck][readWithMoreHits]->getNextHitLessThanOrEqualTo(smallReadHitGenomeLocation + maxSpacing,
                                                                    &intersectionState[whichSetPairToCheck].lastGenomeLocationForReadWithMoreHits, &seedOffset,
																	&bestPossibleScoreForMate)) {
                //
                // There's nothing left for the mate, and we know that there's no mates already found.  We're done with this set pair.
                //
                setPairDone[whichSetPairToCheck] = true;
                whichSetPairToCheck = 1 - whichSetPairToCheck;
                continue;
            }

            //
            // Insert this mate location into the scoring list (even if we don't need it for this small read hit, it might be necessary for a later one, and the
            // invariant is that the looked up mate locations are in the ring buffer).
            //
            mateHitLocations[whichSetPairToCheck]->insertHead(intersectionState[whichSetPairToCheck].lastGenomeLocationForReadWithMoreHits, seedOffset,
				bestPossibleScoreForMate);
        } else {
            //
            // Get rid of any remembered mate hits that are too high to be possible mate pairs.
            //
            mateHitLocations[whichSetPairToCheck]->trimAboveLocation(smallReadHitGenomeLocation + maxSpacing);
        }

        unsigned minLocationToCheck;
        if (smallReadHitGenomeLocation >= maxSpacing) {
            minLocationToCheck = smallReadHitGenomeLocation - maxSpacing;
        } else {
            minLocationToCheck = 0;
        }

        // BUGBUG: don't let mate pairs cross chromosome boundaries.

        if (mateHitLocations[whichSetPairToCheck]->isEmpty() || mateHitLocations[whichSetPairToCheck]->getTail()->genomeLocation < minLocationToCheck || 
			intersectionState[whichSetPairToCheck].bestPossibleScoreForReadWithFewerHits > scoreLimit) {

            //
            // There's no possible mate pair here.  Look for the next possible hit in the read with fewer hits, and then loop around.
			// Or, the hit for the read with more hits has too high of a best possible score (in that case, we still looked up mates
			// because they might go with a later lookup in the read with fewer hits).
            //
            unsigned maxLocation;
            if (mateHitLocations[whichSetPairToCheck]->isEmpty()) {
                maxLocation = intersectionState[whichSetPairToCheck].lastGenomeLocationForReadWithMoreHits + maxSpacing;
            } else {
                maxLocation = mateHitLocations[whichSetPairToCheck]->getTail()->genomeLocation + maxSpacing;
            }
           
            //
            // Make sure maxLocation is lower than the current location.  This can happen when we found a place that's ruled out because
            // of too high of a best possible score.
            //
            if (maxLocation >= intersectionState[whichSetPairToCheck].lastGenomeLocationForReadWithFewerHits) {
               _ASSERT(intersectionState[whichSetPairToCheck].bestPossibleScoreForReadWithFewerHits > scoreLimit); // Otherwise we shouldn't be here

                if (intersectionState[whichSetPairToCheck].lastGenomeLocationForReadWithFewerHits == 0) {
#ifdef _DEBUG
                    if (_DumpAlignments) {
                        printf("Gave up on set pair %d, since trying to look below 0 for fewer hits read\n", whichSetPairToCheck);
                    }
#endif // _DEBUG
                    setPairDone[whichSetPairToCheck] = true;
                    whichSetPairToCheck = 1 - whichSetPairToCheck;
                    continue;
                }

                maxLocation = intersectionState[whichSetPairToCheck].lastGenomeLocationForReadWithFewerHits - 1;
            }



            if (!setPair[whichSetPairToCheck][readWithFewerHits]->getNextHitLessThanOrEqualTo(maxLocation,
                                                                   &intersectionState[whichSetPairToCheck].lastGenomeLocationForReadWithFewerHits,
                                                                   &intersectionState[whichSetPairToCheck].lastSeedOffsetForReadWithFewerHits,
																   &intersectionState[whichSetPairToCheck].bestPossibleScoreForReadWithFewerHits)) {
                //
                // Out of candidates on the read with fewer hits.  Stop looking at this set pair.
                //
                setPairDone[whichSetPairToCheck] = true;
                whichSetPairToCheck = 1 - whichSetPairToCheck;
            } else {
                if (!setPairDone[1 - whichSetPairToCheck]) {
                    whichSetPairToCheck = 1 - whichSetPairToCheck;
                }
            }
#ifdef _DEBUG
            if (_DumpAlignments) {
                printf("Skipped ahead read with fewer hits to %u (ml %u)\n", intersectionState[whichSetPairToCheck].lastGenomeLocationForReadWithFewerHits, maxLocation);
            }
#endif // _DEBUG
            continue;
        }

        //
        // We've got two hits close enough to be mate pairs.  Score the hit on the read with fewer hits.
        //
        unsigned fewerHitScore;
        double fewerHitProbability;
        int genomeLocationOffset = 0;

        result->nLVCalls++;
        scoreLocation(readWithFewerHits, setPairDirection[whichSetPairToCheck][readWithFewerHits], smallReadHitGenomeLocation, 
            intersectionState[whichSetPairToCheck].lastSeedOffsetForReadWithFewerHits, 
            scoreLimit, &fewerHitScore, &fewerHitProbability, &genomeLocationOffset);

        _ASSERT(fewerHitScore == -1 || fewerHitScore >= intersectionState[whichSetPairToCheck].bestPossibleScoreForReadWithFewerHits);

#ifdef  _DEBUG
        if (_DumpAlignments) {
            printf("Set pair %d, possible mates at %u ( + %d) (scored %d with limit %d) and %u\n", whichSetPairToCheck, smallReadHitGenomeLocation, genomeLocationOffset,
                fewerHitScore, scoreLimit, intersectionState[whichSetPairToCheck].lastGenomeLocationForReadWithMoreHits);
        }
#endif  // _DEBUG

        if (-1 == fewerHitScore) {
            //
            // This location was too far off to be useful.  Skip to the next lower location, which might match the current set pair.
            //
            if (!setPair[whichSetPairToCheck][readWithFewerHits]->getNextLowerHit(&intersectionState[whichSetPairToCheck].lastGenomeLocationForReadWithFewerHits,
                &intersectionState[whichSetPairToCheck].lastSeedOffsetForReadWithFewerHits, &intersectionState[whichSetPairToCheck].bestPossibleScoreForReadWithFewerHits)) {
                //
                // Out of candidates on the read with fewer hits.  Stop looking at this set pair.
                //
                setPairDone[whichSetPairToCheck] = true;
                whichSetPairToCheck = 1 - whichSetPairToCheck;
            } else {
                if (!setPairDone[1 - whichSetPairToCheck]) {
                    whichSetPairToCheck = 1 - whichSetPairToCheck;
                }
            }
            continue;
        } // If the location had a -1 score

        hitLocations[whichSetPairToCheck]->trimAboveLocation(smallReadHitGenomeLocation + maxMergeDistance);
        hitLocations[whichSetPairToCheck]->insertHead(smallReadHitGenomeLocation, intersectionState[whichSetPairToCheck].lastSeedOffsetForReadWithFewerHits, fewerHitScore, fewerHitProbability);

        //
        // Add potential mate pairs to the ring buffer.
        //
        while (intersectionState[whichSetPairToCheck].lastGenomeLocationForReadWithMoreHits >= minLocationToCheck) {
            unsigned seedOffset;
			unsigned bestPossibleScoreForReadWithMoreHits;
            if (!setPair[whichSetPairToCheck][readWithMoreHits]->getNextLowerHit(&intersectionState[whichSetPairToCheck].lastGenomeLocationForReadWithMoreHits, &seedOffset,
																				&bestPossibleScoreForReadWithMoreHits)) {
                //
                // We're out of hits for the mate pair candidate, but we still need to score what we've got.
                //
                break;
            }

            mateHitLocations[whichSetPairToCheck]->insertHead(intersectionState[whichSetPairToCheck].lastGenomeLocationForReadWithMoreHits, seedOffset, 
				bestPossibleScoreForReadWithMoreHits);
        } 

        //
        // Run through the saved mate hit locations.  For any that are in the appropriate range to be mate pairs, score them if they haven't already been scored, and
        // consider them as match candidates.
        //
        unsigned index;
        for (HitLocation *mateHitLocation = mateHitLocations[whichSetPairToCheck]->getTail(&index); NULL != mateHitLocation && mateHitLocation->genomeLocation >= minLocationToCheck; mateHitLocation = mateHitLocations[whichSetPairToCheck]->getNext(&index)) {
            unsigned largerGenomeOffset = __max(mateHitLocation->genomeLocation, smallReadHitGenomeLocation);
            unsigned smallerGenomeOffset = __min(mateHitLocation->genomeLocation, smallReadHitGenomeLocation);

            unsigned delta = largerGenomeOffset - smallerGenomeOffset;
            if (delta <= maxSpacing && delta >= minSpacing) {
                //
                // This is in a location that makes it a potential mate candidate.
                //
                if ((!mateHitLocation->isScored || mateHitLocation->score == -1 && mateHitLocation->maxK < scoreLimit - fewerHitScore) &&
					mateHitLocation->bestPossibleScore <= scoreLimit - fewerHitScore) {
                    //
                    // It's not already scored (or scored -1 with too small of a score limit), and we can't rule out that
					// it might have a low enough score, so score it.
                    //
                    result->nLVCalls++;
                    mateHitLocation->genomeLocationOffset = 0;

                    scoreLocation(readWithMoreHits, setPairDirection[whichSetPairToCheck][readWithMoreHits], mateHitLocation->genomeLocation, 
                        mateHitLocation->seedOffset, scoreLimit - fewerHitScore, &mateHitLocation->score, &mateHitLocation->matchProbability,
                        &mateHitLocation->genomeLocationOffset);

                    mateHitLocation->isScored = true;
                    mateHitLocation->maxK = scoreLimit - fewerHitScore;

                    _ASSERT(mateHitLocation->score == -1 || mateHitLocation->score <= scoreLimit - fewerHitScore);
                    _ASSERT(mateHitLocation->score == -1 || mateHitLocation->score >= mateHitLocation->bestPossibleScore);
#ifdef  _DEBUG
                    if (_DumpAlignments) {
                        printf("Mate location at %u (+ %d) scored %d with score limit %d, total score %d, match probability %e, probability of all pairs %e, probability of best pair %e\n", 
                            mateHitLocation->genomeLocation, mateHitLocation->genomeLocationOffset, mateHitLocation->score, scoreLimit - fewerHitScore, (mateHitLocation->score == -1) ? -1 : mateHitLocation->score + fewerHitScore,
                            mateHitLocation->matchProbability, probabilityOfAllPairs, probabilityOfBestPair);
                    }
#endif  // _DEBUG
                }

                if (mateHitLocation->isScored && mateHitLocation->score != -1) {
                    double pairProbability = mateHitLocation->matchProbability * fewerHitProbability;
                    unsigned pairScore = mateHitLocation->score + fewerHitScore;
                    //
                    // See if this should be ignored as a merge, or if we need to back out a previously scored location
                    // because it's a worse version of this location.
                    //
                    double oldPairProbability;
                    if (!mergeAnchor[whichSetPairToCheck].checkMerge(smallReadHitGenomeLocation + genomeLocationOffset, 
                                                                    mateHitLocation->genomeLocation + mateHitLocation->genomeLocationOffset, pairProbability,
                                                                    pairScore, &oldPairProbability)) {
                        //
                        // Back out the probability of the old match that we're merged with, if any.  The max
                        // is necessary because a + b - b is not necessarily a in floating point.  If there
                        // was no merge, the oldPairProbability is 0.
                        //
                        probabilityOfAllPairs = __max(0, probabilityOfAllPairs - oldPairProbability);

                        if (pairScore <= maxK && (pairScore < bestPairScore || pairScore == bestPairScore && pairProbability > probabilityOfBestPair)) {
                            //
                            // A new best hit.
                            //
                            bestPairScore = pairScore;
                            probabilityOfBestPair = pairProbability;
                            bestResultGenomeLocation[readWithFewerHits] = smallReadHitGenomeLocation + genomeLocationOffset;
                            bestResultGenomeLocation[readWithMoreHits] = mateHitLocation->genomeLocation + mateHitLocation->genomeLocationOffset;
                            bestResultScore[readWithFewerHits] = fewerHitScore;
                            bestResultScore[readWithMoreHits] = mateHitLocation->score;
                            bestResultDirection[readWithFewerHits] = setPairDirection[whichSetPairToCheck][readWithFewerHits];
                            bestResultDirection[readWithMoreHits] = setPairDirection[whichSetPairToCheck][readWithMoreHits];

                            scoreLimit = bestPairScore + extraSearchDepth;
                        }

                        probabilityOfAllPairs += pairProbability;
#ifdef  _DEBUG
                        if (_DumpAlignments) {
                            printf("Added %e (= %e * %e) giving new probability of all pairs %e\n", 
                                pairProbability, mateHitLocation->matchProbability, fewerHitProbability, probabilityOfAllPairs);
                        }
#endif  // _DEBUG

                        if (probabilityOfAllPairs >= 4.9) {
                            //
                            // Nothing will rescue us from a 0 MAPQ, so just stop looking.
                            //
                            goto doneScoring;
                        }
                    }
                } // If the mate candidate had a non -1 score
            }
        } // for each potential mate candidate

        //
        // Advance the lookup in the smaller read, and then loop around checking the other set pair.
        //
        if (!setPair[whichSetPairToCheck][readWithFewerHits]->getNextLowerHit(&intersectionState[whichSetPairToCheck].lastGenomeLocationForReadWithFewerHits,
            &intersectionState[whichSetPairToCheck].lastSeedOffsetForReadWithFewerHits, &intersectionState[whichSetPairToCheck].bestPossibleScoreForReadWithFewerHits)) {
            //
            // Done with this set pair.
            //
            setPairDone[whichSetPairToCheck] = true;
        }

        if (!setPairDone[1 - whichSetPairToCheck]) {
            whichSetPairToCheck = 1 - whichSetPairToCheck;
        }
    } // loop alternating set pairs over 
     
doneScoring:

    if (bestPairScore == 65536) {
        //
        // Found nothing.
        //
        for (unsigned whichRead = 0; whichRead < NUM_READS_PER_PAIR; whichRead++) {
            result->location[whichRead] = InvalidGenomeLocation;
            result->mapq[whichRead] = 0;
            result->score[whichRead] = -1;
            result->status[whichRead] = NotFound;
#ifdef  _DEBUG
            if (_DumpAlignments) {
                printf("No sufficiently good pairs found.\n");
            }
#endif  // DEBUG
        }
    } else {
        for (unsigned whichRead = 0; whichRead < NUM_READS_PER_PAIR; whichRead++) {
            result->location[whichRead] = bestResultGenomeLocation[whichRead];
            result->direction[whichRead] = bestResultDirection[whichRead];
            result->mapq[whichRead] = computeMAPQ(probabilityOfAllPairs, probabilityOfBestPair, bestResultScore[whichRead], popularSeedsSkipped[0] + popularSeedsSkipped[1]);
            if (gaveUpEarly) {
                result->mapq[whichRead] = __min(3, result->mapq[whichRead] / 5);    // Bizarrely arbitrary
            }
            result->status[whichRead] = result->mapq[whichRead] > 10 ? SingleHit : MultipleHits;
            result->score[whichRead] = bestResultScore[whichRead];
        }
#ifdef  _DEBUG
            if (_DumpAlignments) {
                printf("Returned %u %s %u %s with MAPQ %d and %d, probability of all pairs %e, probability of best pair %e\n", 
                    result->location[0], result->direction[0] == RC ? "RC" : "", result->location[1], result->direction[1] == RC ? "RC" : "", result->mapq[0], result->mapq[1],
                    probabilityOfAllPairs, probabilityOfBestPair);
            }
#endif  // DEBUG
    }
}

    void
IntersectingPairedEndAligner::alignWithBaseAligner(Read *read0, Read *read1, PairedAlignmentResult *result, int maxMapq)
{
    //
    // For whatever reason we can't align these reads singly.  Align them individually with the base aligner.
    //
    baseAligner->AlignRead(read0 ,&result->location[0], &result->direction[0], &result->score[0], &result->mapq[0]);
    baseAligner->AlignRead(read1 ,&result->location[1], &result->direction[1], &result->score[1], &result->mapq[1]);

    for (unsigned whichRead = 0; whichRead < NUM_READS_PER_PAIR; whichRead++) {
        result->mapq[whichRead] = __min(maxMapq, result->mapq[whichRead]);
    }
}

    void 
IntersectingPairedEndAligner::scoreLocation(
    unsigned             whichRead,
    Direction            direction,
    unsigned             genomeLocation,
    unsigned             seedOffset,
    unsigned             scoreLimit,
    unsigned            *score,
    double              *matchProbability,
    int                 *genomeLocationOffset)
{
    nLocationsScored++;

    Read *readToScore = reads[whichRead][direction];
    unsigned readDataLength = readToScore->getDataLength();
    unsigned genomeDataLength = readDataLength + MAX_K; // Leave extra space in case the read has deletions
    const char *data = genome->getSubstring(genomeLocation, genomeDataLength);
    if (NULL == data) {
        //
        // We're up against the end of a chromosome.  Reduce the extra space enough that it isn't too
        // long.  We're willing to reduce it to less than the length of a read, because the read could
        // but up against the end of the chromosome and have insertions in it.
        //
        const Genome::Piece *piece = genome->getPieceAtLocation(genomeLocation);
                    
        unsigned endOffset;
        if (genomeLocation + readDataLength + MAX_K >= genome->getCountOfBases()) {
            endOffset = genome->getCountOfBases();
        } else {
            const Genome::Piece *nextPiece = genome->getPieceAtLocation(genomeLocation + readDataLength + MAX_K);
            _ASSERT(NULL != piece && piece->beginningOffset <= genomeLocation && piece != nextPiece);

            endOffset = nextPiece->beginningOffset;
        }
        genomeDataLength = endOffset - genomeLocation - 1;
        if (genomeDataLength >= readDataLength - MAX_K) {
            data = genome->getSubstring(genomeLocation, genomeDataLength);
            _ASSERT(NULL != data);
        }
    }

    if (NULL == data) {
        *score = -1;
        *matchProbability = 0;
        return;
    }
                
                
    // Compute the distance separately in the forward and backward directions from the seed, to allow
    // arbitrary offsets at both the start and end but not have to pay the cost of exploring all start
    // shifts in BoundedStringDistance
    double matchProb1, matchProb2;
    int score1, score2;
    // First, do the forward direction from where the seed aligns to past of it
    int readLen = readToScore->getDataLength();
    int seedLen = index->getSeedLength();
    int tailStart = seedOffset + seedLen;

    _ASSERT(!memcmp(data+seedOffset, readToScore->getData() + seedOffset, seedLen));    // that the seed actually matches

    // NB: This cacheKey computation MUST match the one in BaseAligner or all hell will break loose.
    _uint64 cacheKey = (genomeLocation + tailStart) | (((_uint64) direction) << 32) | (((_uint64) whichRead) << 33) | (((_uint64)tailStart) << 34);

    score1 = landauVishkin->computeEditDistance(data + tailStart, genomeDataLength - tailStart, readToScore->getData() + tailStart, readToScore->getQuality() + tailStart, readLen - tailStart,
        scoreLimit, &matchProb1, cacheKey);
    if (score1 == -1) {
        *score = -1;
    } else {
        // The tail of the read matched; now let's reverse the reference genome data and match the head
        int limitLeft = scoreLimit - score1;
        score2 = reverseLandauVishkin->computeEditDistance(data + seedOffset, seedOffset + MAX_K, reversedRead[whichRead][direction] + readLen - seedOffset,
                                                                    reads[whichRead][OppositeDirection(direction)]->getQuality() + readLen - seedOffset, seedOffset, limitLeft, &matchProb2, cacheKey, genomeLocationOffset);

        if (score2 == -1) {
            *score = -1;
        } else {
            *score = score1 + score2;
            _ASSERT(*score <= scoreLimit);
            // Map probabilities for substrings can be multiplied, but make sure to count seed too
            *matchProbability = matchProb1 * matchProb2 * pow(1 - SNP_PROB, seedLen);
        }
    }

    if (*score == -1) {
        *matchProbability = 0;
    }
}


 IntersectingPairedEndAligner::HashTableHitSet::HashTableHitSet(unsigned maxSeeds_, unsigned maxMergeDistance_) : 
	 maxSeeds(maxSeeds_), maxMergeDistance(maxMergeDistance_), nLookupsUsed(0)
 {
      lookups = new HashTableLookup[maxSeeds];
 }
    void 
IntersectingPairedEndAligner::HashTableHitSet::init()
{
    nLookupsUsed = 0;
}
    void 
IntersectingPairedEndAligner::HashTableHitSet::recordLookup(unsigned seedOffset, unsigned nHits, const unsigned *hits, bool beginsDisjointHitSet)
{
    _ASSERT(nLookupsUsed < maxSeeds);
    if (nHits == 0) {
        //
        // Empty sets don't add anything, since we're really considering the union of all of them.
        //
        return;
    }
    lookups[nLookupsUsed].currentHitForIntersection = 0;
    lookups[nLookupsUsed].hits = hits;
    lookups[nLookupsUsed].nHits = nHits;
    lookups[nLookupsUsed].seedOffset = seedOffset;
	lookups[nLookupsUsed].beginsDisjointHitSet = beginsDisjointHitSet;

    nLookupsUsed++;
}

	unsigned 
IntersectingPairedEndAligner::HashTableHitSet::computeBestPossibleScoreForCurrentHit()
{
 	//
	// Now compute the best possible score for the hit.  This is the largest number of misses in any disjoint hit set.
	//
	unsigned bestPossibleScoreSoFar = 0;
	unsigned bestPossibleScoreForThisHitSet = 0;
	for (unsigned i = 0; i < nLookupsUsed; i++) {
		if (lookups[i].beginsDisjointHitSet) {
			bestPossibleScoreSoFar = max(bestPossibleScoreSoFar, bestPossibleScoreForThisHitSet);
			bestPossibleScoreForThisHitSet = 0;
		}
		if (!(lookups[i].currentHitForIntersection != lookups[i].nHits && 
				isWithin(lookups[i].hits[lookups[i].currentHitForIntersection], mostRecentLocationReturned + lookups[i].seedOffset,  maxMergeDistance) ||	
			lookups[i].currentHitForIntersection != 0 &&
				isWithin(lookups[i].hits[lookups[i].currentHitForIntersection-1], mostRecentLocationReturned + lookups[i].seedOffset,  maxMergeDistance))) {
			//
			// This one was not close enough.
			//
			bestPossibleScoreForThisHitSet++;
		}
	}

	return bestPossibleScoreSoFar;
}

	bool    
IntersectingPairedEndAligner::HashTableHitSet::getNextHitLessThanOrEqualTo(unsigned maxGenomeOffsetToFind, unsigned *actualGenomeOffsetFound, unsigned *seedOffsetFound, unsigned *bestPossibleScore)
{
#if     0
    //
    // Iterate through all of the lookups and search for the best candidate.  Instead of doing the obvious thing and binary searching each hit set in turn,
    // we interleave them.  This is so that we can do cache prefetches for the index locations and then do computation on the other hit sets while
    // the prefetches execute.
    //
    int limit[MAX_MAX_SEEDS][2];
    bool done[MAX_MAX_SEEDS];
    unsigned maxGenomeOffsetToFindThisSeed[MAX_MAX_SEEDS];
    unsigned nRemaining = nLookupsUsed;
    unsigned liveHitSets[MAX_MAX_SEEDS];

    for (unsigned i = 0; i < nLookupsUsed; i++) {
        limit[i][0] = (int)lookups[i].currentHitForIntersection;
        limit[i][1] = (int)lookups[i].nHits - 1;
        maxGenomeOffsetToFindThisSeed[i] = maxGenomeOffsetToFind - lookups[i].seedOffset;
        liveHitSets[i] = i;

        if (doAlignerPrefetch && 0) {
            //
            // Prefetch the first location we'll look at now.
            //
            _mm_prefetch((const char *)&lookups[i].hits[(limit[i][0] + limit[i][1])/2], _MM_HINT_T2);
        }
        done[i] = false;
    }

    bool anyFound = false;
    unsigned bestOffsetFound = 0;
    unsigned liveHitSetIndex = 0;
    while (nRemaining > 0) {    // Actually, we always exit out of the middle of the loop...  This could be for(;;), but the while conveys the idea more clearly.
        unsigned whichHitSet = liveHitSets[liveHitSetIndex];
        _ASSERT(!done[whichHitSet]);

        int probe = (limit[whichHitSet][0] + limit[whichHitSet][1]) / 2;
        //
        // Recall that the hit sets are sorted from largest to smallest, so the strange looking logic is actually right.
        // We're evaluating the expression "lookups[i].hits[probe] <= maxGenomeOffsetToFindThisSeed && (probe == 0 || lookups[i].hits[probe-1] > maxGenomeOffsetToFindThisSeed)"
        // It's written in this strange way just so the profile tool will show us where the time's going.
        //
        unsigned clause1 = lookups[whichHitSet].hits[probe] <= maxGenomeOffsetToFindThisSeed[whichHitSet];
        unsigned clause2 = probe == 0;

        if (clause1 && (clause2 || lookups[whichHitSet].hits[probe-1] > maxGenomeOffsetToFindThisSeed[whichHitSet])) {
            anyFound = true;
            mostRecentLocationReturned = *actualGenomeOffsetFound = bestOffsetFound = __max(lookups[whichHitSet].hits[probe] - lookups[whichHitSet].seedOffset, bestOffsetFound);
            *seedOffsetFound = lookups[whichHitSet].seedOffset;
            lookups[whichHitSet].currentHitForIntersection = probe;
            done[whichHitSet] = true;
            nRemaining--;
            if (0 == nRemaining) {
                break;
            }
            //
            // Swap us out of the live hit sets.
            //
            liveHitSets[liveHitSetIndex] = liveHitSets[nRemaining]; // Recall that we've already decremented nRemaining.
            liveHitSetIndex = (liveHitSetIndex + 1)%nRemaining;
            continue;
        }

        if (lookups[whichHitSet].hits[probe] > maxGenomeOffsetToFindThisSeed[whichHitSet]) {   // Recode this without the if to avoid the hard-to-predict branch.
            limit[whichHitSet][0] = probe + 1;
        } else {
            limit[whichHitSet][1] = probe - 1;
        }

        if (limit[whichHitSet][0] > limit[whichHitSet][1]) {
            lookups[whichHitSet].currentHitForIntersection = lookups[whichHitSet].nHits;    // We're done with this lookup.
            done[whichHitSet] = true;
            nRemaining--;
            if (0 == nRemaining) {
                break;
            }
            //
            // Swap us out of the live hit sets.
            //
            liveHitSets[liveHitSetIndex] = liveHitSets[nRemaining]; // Recall that we've already decremented nRemaining.
            liveHitSetIndex = (liveHitSetIndex + 1)%nRemaining;
            continue;
        }
        //
        // Launch a prefetch for the next hit we'll look at in this hit set.
        //
        if (doAlignerPrefetch && 0) {
            _mm_prefetch((const char *)&lookups[whichHitSet].hits[(limit[whichHitSet][0] + limit[whichHitSet][1])/2], _MM_HINT_T2);
        }

        //
        // And proceed on to the next hit set.
        //
       liveHitSetIndex = (liveHitSetIndex + 1) % nRemaining;
    }

#else     // The old way
    bool anyFound = false;
    unsigned bestOffsetFound = 0;
    for (unsigned i = 0; i < nLookupsUsed; i++) {
        //
        // Binary search from the current starting offset to either the right place or the end.
        //
        int limit[2] = {(int)lookups[i].currentHitForIntersection, (int)lookups[i].nHits - 1};
        unsigned maxGenomeOffsetToFindThisSeed = maxGenomeOffsetToFind + lookups[i].seedOffset;
        while (limit[0] <= limit[1]) {
            unsigned probe = (limit[0] + limit[1]) / 2;
            //
            // Recall that the hit sets are sorted from largest to smallest, so the strange looking logic is actually right.
            // We're evaluating the expression "lookups[i].hits[probe] <= maxGenomeOffsetToFindThisSeed && (probe == 0 || lookups[i].hits[probe-1] > maxGenomeOffsetToFindThisSeed)"
            // It's written in this strange way just so the profile tool will show us where the time's going.
            //
            unsigned clause1 = lookups[i].hits[probe] <= maxGenomeOffsetToFindThisSeed;
            unsigned clause2 = probe == 0;

            if (clause1 && (clause2 || lookups[i].hits[probe-1] > maxGenomeOffsetToFindThisSeed)) {
                anyFound = true;
                if (lookups[i].hits[probe] - lookups[i].seedOffset >  bestOffsetFound) {
                    mostRecentLocationReturned = *actualGenomeOffsetFound = bestOffsetFound = lookups[i].hits[probe] - lookups[i].seedOffset;
                    *seedOffsetFound = lookups[i].seedOffset;
                }
                lookups[i].currentHitForIntersection = probe;
                break;
            }

            if (lookups[i].hits[probe] > maxGenomeOffsetToFindThisSeed) {   // Recode this without the if to avoid the hard-to-predict branch.
                limit[0] = probe + 1;
            } else {
                limit[1] = probe - 1;
            }
        } // While we're looking

        if (limit[0] > limit[1]) {
            lookups[i].currentHitForIntersection = lookups[i].nHits;    // We're done with this lookup.
        }
    } // For each lookup
#endif  // 0

	if (anyFound) {
		*bestPossibleScore = computeBestPossibleScoreForCurrentHit();
     }

    return anyFound;
}


    bool    
IntersectingPairedEndAligner::HashTableHitSet::getFirstHit(unsigned *genomeLocation, unsigned *seedOffsetFound, unsigned *bestPossibleScore)
{
    bool anyFound = false;
    *genomeLocation = 0;
    for (unsigned i = 0; i < nLookupsUsed; i++) {
        if (lookups[i].nHits > 0 && lookups[i].hits[0] - lookups[i].seedOffset > *genomeLocation) {
            mostRecentLocationReturned = *genomeLocation = lookups[i].hits[0] - lookups[i].seedOffset;
            *seedOffsetFound = lookups[i].seedOffset;
            anyFound = true;
        }
    }

	if (anyFound) {
		*bestPossibleScore = computeBestPossibleScoreForCurrentHit();
	}

	return anyFound;
}

    bool    
IntersectingPairedEndAligner::HashTableHitSet::getNextLowerHit(unsigned *genomeLocation, unsigned *seedOffsetFound, unsigned *bestPossibleScore)
{
    //
    // Look through all of the lookups and find the one with the highest location smaller than the current one.
    //
    unsigned foundLocation = 0;
    bool anyFound = false;
 
    //
    // Run through the lookups pushing up any that are at the most recently returned 
    //
    for (unsigned i = 0; i < nLookupsUsed; i++) {
        _ASSERT(lookups[i].currentHitForIntersection == lookups[i].nHits || lookups[i].hits[lookups[i].currentHitForIntersection] - lookups[i].seedOffset <= mostRecentLocationReturned || 
            lookups[i].hits[lookups[i].currentHitForIntersection] < lookups[i].seedOffset);

        if (lookups[i].currentHitForIntersection != lookups[i].nHits && lookups[i].hits[lookups[i].currentHitForIntersection] - lookups[i].seedOffset == mostRecentLocationReturned) {
            lookups[i].currentHitForIntersection++;
        }

        if (lookups[i].currentHitForIntersection != lookups[i].nHits) {
            if (foundLocation < lookups[i].hits[lookups[i].currentHitForIntersection] - lookups[i].seedOffset && // found location is OK
                lookups[i].hits[lookups[i].currentHitForIntersection] >= lookups[i].seedOffset) // found location isn't too small to push us before the beginning of the genome
            { 
                *genomeLocation = foundLocation = lookups[i].hits[lookups[i].currentHitForIntersection] - lookups[i].seedOffset;
                *seedOffsetFound = lookups[i].seedOffset;
                anyFound = true;
            }
        }
    }
 
    if (anyFound) {
        mostRecentLocationReturned = foundLocation;
		*bestPossibleScore = computeBestPossibleScoreForCurrentHit();
    }

    return anyFound;
}

            bool 
IntersectingPairedEndAligner::MergeAnchor::checkMerge(unsigned newMoreHitLocation, unsigned newFewerHitLocation, double newMatchProbability, int newPairScore, 
                        double *oldMatchProbability) 
{

    unsigned deltaMore = DistanceBetweenGenomeLocations(locationForReadWithMoreHits, newMoreHitLocation);
    unsigned deltaFewer = DistanceBetweenGenomeLocations(locationForReadWithFewerHits, newFewerHitLocation);

    if (locationForReadWithMoreHits == InvalidGenomeLocation || deltaMore > 50 || deltaFewer > 50) {
        //
        // No merge.  Remember the new one.
        //
        locationForReadWithMoreHits = newMoreHitLocation;
        locationForReadWithFewerHits = newFewerHitLocation;
        matchProbability = newMatchProbability;
        pairScore = newPairScore;
        *oldMatchProbability = 0.0;
        return false;
    }  else {
        //
        // Within merge distance.  Keep the better score (or if they're tied the better match probability).
        //
        if (newPairScore < pairScore || newPairScore == pairScore && newMatchProbability > matchProbability) {
#ifdef _DEBUG
            if (_DumpAlignments) {
                printf("Merge replacement at anchor (%u, %u), loc (%u, %u), old match prob %e, new match prob %e, old pair score %d, new pair score %d\n",
                    locationForReadWithMoreHits, locationForReadWithFewerHits, newMoreHitLocation, newFewerHitLocation,
                    matchProbability, newMatchProbability, pairScore, newPairScore);
            }
#endif // DEBUG

            *oldMatchProbability = matchProbability;
            matchProbability = newMatchProbability;
            pairScore = newPairScore;
            return false;
        } else {
            //
            // The new one should just be ignored.
            //
#ifdef _DEBUG
            if (_DumpAlignments) {
                printf("Merged at anchor (%u, %u), loc (%u, %u), old match prob %e, new match prob %e, old pair score %d, new pair score %d\n",
                    locationForReadWithMoreHits, locationForReadWithFewerHits, newMoreHitLocation, newFewerHitLocation,
                    matchProbability, newMatchProbability, pairScore, newPairScore);
            }
#endif // DEBUG
            return true;
        }
    }

    _ASSERT(!"NOTREACHED");
}<|MERGE_RESOLUTION|>--- conflicted
+++ resolved
@@ -89,11 +89,7 @@
     void
 IntersectingPairedEndAligner::allocateDynamicMemory(BigAllocator *allocator, unsigned maxReadSize, unsigned maxHitsToConsider, unsigned maxSeedsToUse)
 {
-<<<<<<< HEAD
-    seedUsed = (BYTE *) allocator->allocate((maxReadSize + 7) / 8);
-=======
     seedUsed = (BYTE *) allocator->allocate(100 + (maxReadSize + 7) / 8);
->>>>>>> 8ac4fbbc
 
     for (unsigned whichRead = 0; whichRead < NUM_READS_PER_PAIR; whichRead++) {
         rcReadData[whichRead] = (char *)allocator->allocate(maxReadSize);
