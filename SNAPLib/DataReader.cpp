--- conflicted
+++ resolved
@@ -1075,12 +1075,6 @@
     _int64* o_validBytes,
     _int64* o_startBytes)
 {
-<<<<<<< HEAD
-=======
-    if (batchCount != 1 && (int)(currentBatch - earliestUnreleasedBatch) >= batchCount) {
-        WaitForSingleWaiterObject(&waiter);
-    }
->>>>>>> f08a5115
     if (offset >= startBytes) {
         return false;
     }
@@ -1106,7 +1100,6 @@
     if (isEOF()) {
         return;
     }
-<<<<<<< HEAD
     while (true) {
         acquireLock();
         if (extraBatches == NULL || extraUsed < batchCount) {
@@ -1132,15 +1125,6 @@
             validBytes = min(batchSize + overflowBytes, currentMapSize - (currentBatch - 1) * batchSize);
             _ASSERT(validBytes >= 0);
             return;
-=======
-    acquireLock();
-    offset = max(offset, startBytes) - startBytes;
-    currentBatch++;
-    if (! autoRelease) {
-        _ASSERT(batchCount != 1);
-        if (batchCount != 1 && (int)(currentBatch - earliestUnreleasedBatch) >= batchCount) {
-            ResetSingleWaiterObject(&waiter);
->>>>>>> f08a5115
         }
         releaseLock();
         WaitForSingleWaiterObject(&waiter);
@@ -1163,7 +1147,6 @@
 MemMapDataReader::releaseBatch(
     DataBatch batch)
 {
-<<<<<<< HEAD
     if (extraBatches == NULL) {
         return;
     }
@@ -1177,12 +1160,6 @@
                 SignalSingleWaiterObject(&waiter);
             }
             break;
-=======
-    if (batch.batchID > earliestUnreleasedBatch) {
-        acquireLock();
-        if (batchCount != 1 && (int)(currentBatch - earliestUnreleasedBatch) >= batchCount && (int)(currentBatch - batch.batchID) < batchCount) {
-            SignalSingleWaiterObject(&waiter);
->>>>>>> f08a5115
         }
     }
     releaseLock();
