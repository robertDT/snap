--- conflicted
+++ resolved
@@ -3,12 +3,9 @@
 #include "FixedSizeMap.h"
 #include "BigAlloc.h"
 #include "exit.h"
-<<<<<<< HEAD
+#include "Genome.h"
 #include "GTFReader.h"
 #include <vector>
-=======
-#include "Genome.h"
->>>>>>> 055a9e58
 
 const int MAX_K = 63;
 
@@ -433,19 +430,14 @@
      
     // same, but places indels as early as possible, following BWA & VCF conventions
     int computeEditDistanceNormalized(const char* text, int textLen, const char* pattern, int patternLen, int k,
-<<<<<<< HEAD
-                            char* cigarBuf, int cigarBufLen, bool useM, std::vector<unsigned> &tokens,
-                            CigarFormat format = COMPACT_CIGAR_STRING, int* cigarBufUsed = NULL);
+                            char* cigarBuf, int cigarBufLen, bool useM, 
+                            std::vector<unsigned> &tokens,
+                            CigarFormat format = COMPACT_CIGAR_STRING, 
+                            int* cigarBufUsed = NULL, 
+                            int* o_addFrontClipping = NULL);
                        
     int insertSpliceJunctions(const GTFReader *gtf, std::vector<unsigned> tokens, std::string transcript_id, unsigned pos, char *cigarNew, int cigarNewLen, CigarFormat format = COMPACT_CIGAR_STRING);
-                            
-=======
-                            char* cigarBuf, int cigarBufLen, bool useM,
-                            CigarFormat format = COMPACT_CIGAR_STRING,
-                            int* cigarBufUsed = NULL,
-                            int* o_addFrontClipping = NULL);
-
->>>>>>> 055a9e58
+
     // take a compact cigar binary format and turn it into one byte per reference base
     // describing the difference from the reference at that location
     // might lose information for large inserts
