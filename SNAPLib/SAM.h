/*++

Module Name:

    SAM.h

Abstract:

    Sequence Alignment Map (SAM) file writer.

Environment:

    User mode service.

    This class is NOT thread safe.  It's the caller's responsibility to ensure that
    at most one thread uses an instance at any time.

--*/

#pragma once

#include "Compat.h"
#include "LandauVishkin.h"
#include "PairedEndAligner.h"
#include "VariableSizeVector.h"
#include "BufferedAsync.h"
#include "directions.h"
#include "Read.h"
#include "DataReader.h"
#include "FileFormat.h"
#include "GTFReader.h"

bool readIdsMatch(const char* id0, const char* id1);

bool readIdsMatch(Read *read0, Read *read1);

/*
 * Flags for the SAM file format; see http://samtools.sourceforge.net/SAM1.pdf for details.
 */
const int SAM_MULTI_SEGMENT      = 0x001; // Read had multiple segments (i.e., paired ends).
const int SAM_ALL_ALIGNED        = 0x002; // All segments of a multi-segment read were aligned.
const int SAM_UNMAPPED           = 0x004; // This segment of the read is unmapped.
const int SAM_NEXT_UNMAPPED      = 0x008; // Next segment of the read is unmapped.
const int SAM_REVERSE_COMPLEMENT = 0x010; // This segment of the read is reverse complemented.
const int SAM_NEXT_REVERSED      = 0x020; // Next segment of the read is reverse complemented.
const int SAM_FIRST_SEGMENT      = 0x040; // This is the first segment in the read.
const int SAM_LAST_SEGMENT       = 0x080; // This is the last segment in the read.
const int SAM_SECONDARY          = 0x100; // Secondary alignment for a read with multiple hits.
const int SAM_FAILED_QC          = 0x200; // Not passing quality controls.
const int SAM_DUPLICATE          = 0x400; // PCR or optical duplicate.
const int SAM_SUPPLEMENTARY      = 0x800; // Supplementary alignment

class SAMReader : public ReadReader {
public:
        virtual ~SAMReader() {}

        SAMReader(DataReader* i_data, const ReaderContext& i_context);

        virtual void reinit(_int64 startingOffset, _int64 amountOfFileToProcess);

        virtual bool getNextRead(Read *readToUpdate);
    
        virtual bool getNextRead(Read *read, AlignmentResult *alignmentResult, GenomeLocation *genomeLocation, Direction *direction, unsigned *mapQ,
                        unsigned *flag, const char **cigar)
        {
            return getNextRead(read, alignmentResult, genomeLocation, direction, mapQ, flag, false, cigar);
        }
        
        virtual void holdBatch(DataBatch batch)
        { data->holdBatch(batch); }

        virtual bool releaseBatch(DataBatch batch)
        { return data->releaseBatch(batch); }
        
        static SAMReader* create(DataSupplier* supplier, const char *fileName,
                int bufferCount, const ReaderContext& i_context,
                _int64 startingOffset, _int64 amountOfFileToProcess);
        
        static PairedReadReader* createPairedReader(const DataSupplier* supplier,
                const char *fileName, int bufferCount, _int64 startingOffset, _int64 amountOfFileToProcess, 
                bool quicklyDropUnpairedReads, const ReaderContext& context);

        static ReadSupplierGenerator *createReadSupplierGenerator(
            const char *fileName, int numThreads, const ReaderContext& context);

        static PairedReadSupplierGenerator *createPairedReadSupplierGenerator(
            const char *fileName, int numThreads, bool quicklyDropUnpairedReads, const ReaderContext& context);
        
        // result and fieldLengths must be of size nSAMFields
        static bool parseHeader(const char *fileName, char *firstLine, char *endOfBuffer, const Genome *genome, _int64 *o_headerSize, bool* o_headerMatchesIndex, bool *o_sawWholeHeader = NULL);
        
        static char* skipToBeyondNextFieldSeparator(char *str, const char *endOfBuffer, size_t *o_charsUntilFirstSeparator = NULL);


protected:

        //
        // 0-based Field numbers for the fields within a SAM line.
        //
        static const unsigned  QNAME        = 0;
        static const unsigned  FLAG         = 1;
        static const unsigned  RNAME        = 2;
        static const unsigned  POS          = 3;
        static const unsigned  MAPQ         = 4;
        static const unsigned  CIGAR        = 5;
        static const unsigned  RNEXT        = 6;
        static const unsigned  PNEXT        = 7;
        static const unsigned  TLEN         = 8;
        static const unsigned  SEQ          = 9;
        static const unsigned  QUAL         = 10;
        static const unsigned  OPT          = 11;
        static const unsigned  nSAMFields   = 12;

        static const int maxLineLen = MAX_READ_LENGTH * 5;

        static bool parseLine(char *line, char *endOfBuffer, char *result[],
            size_t *lineLength, size_t fieldLengths[]);

        static void parseContigName(const Genome* genome, char* contigName,
            size_t contigNameBufferSize, GenomeLocation * o_locationOfContig, int* o_indexOfContig,
            char* field[], size_t fieldLength[], unsigned rfield = RNAME);

        static GenomeLocation parseLocation(GenomeLocation locationOfContig, char* field[], size_t fieldLength[], unsigned rfield = RNAME, unsigned posfield = POS);

        virtual bool getNextRead(Read *read, AlignmentResult *alignmentResult, 
                        GenomeLocation *genomeLocation, Direction *direction, unsigned *mapQ, unsigned *flag, bool ignoreEndOfRange, const char **cigar);

        static void getReadFromLine(const Genome *genome, char *line, char *endOfBuffer, Read *read, AlignmentResult *alignmentResult,
                        GenomeLocation *genomeLocation, Direction *direction, unsigned *mapQ, 
                        size_t *lineLength, unsigned *flag, const char **cigar, ReadClippingType clipping);


private:
        void readHeader(const char* fileName);

		bool skipPartialHeader(_int64 *o_headerBytes);

        void init(const char *fileName, _int64 startingOffset, _int64 amountOfFileToProcess);

        DataReader*         data;
        _int64              headerSize;
        ReadClippingType    clipping;

        bool                didInitialSkip;   // Have we skipped to the beginning of the first SAM line?  We may start in the middle of one.

        friend class SAMFormat;
};

class SAMFormat : public FileFormat
{
public:
    SAMFormat(bool i_useM) : useM(i_useM) {}

    virtual void getSortInfo(const Genome* genome, char* buffer, _int64 bytes, GenomeLocation* o_location, GenomeDistance* o_readBytes, int* o_refID, int* o_pos) const;

    virtual void setupReaderContext(AlignerOptions* options, ReaderContext* readerContext) const
    { FileFormat::setupReaderContext(options, readerContext, false); }

    virtual ReadWriterSupplier* getWriterSupplier(AlignerOptions* options, const Genome* genome, const Genome* transcriptome, const GTFReader* gtf) const;

    virtual bool writeHeader(
        const ReaderContext& context, char *header, size_t headerBufferSize, size_t *headerActualSize,
        bool sorted, int argc, const char **argv, const char *version, const char *rgLine, bool omitSQLines) const;

    virtual bool writeRead(
<<<<<<< HEAD
        const Genome * genome, const Genome * transcriptome, const GTFReader * gtf, LandauVishkinWithCigar * lv, char * buffer, size_t bufferSpace, 
        size_t * spaceUsed, size_t qnameLen, Read * read, AlignmentResult result, 
        int mapQuality, unsigned genomeLocation, Direction direction, bool secondaryAlignment, bool isTranscriptome, unsigned tlocation,
        bool hasMate = false, bool firstInPair = false, Read * mate = NULL, 
        AlignmentResult mateResult = NotFound, unsigned mateLocation = 0, Direction mateDirection = FORWARD, bool mateIsTranscriptome = false, unsigned mateTlocation = 0) const; 
=======
        const ReaderContext& context, LandauVishkinWithCigar * lv, char * buffer, size_t bufferSpace,
        size_t * spaceUsed, size_t qnameLen, Read * read, AlignmentResult result, 
        int mapQuality, GenomeLocation genomeLocation, Direction direction, bool secondaryAlignment, int* o_addFrontClipping,
        bool hasMate = false, bool firstInPair = false, Read * mate = NULL, 
        AlignmentResult mateResult = NotFound, GenomeLocation mateLocation = 0, Direction mateDirection = FORWARD) const; 
>>>>>>> 055a9e58

    // calculate data needed to write SAM/BAM record
    // very long argument list since this was extracted from
    // original SAM record writing routine so it could be shared with BAM

    static bool
    createSAMLine(
        const Genome * genome,
        const Genome * transcriptome,
        const GTFReader * gtf,
        LandauVishkinWithCigar * lv,
        // output data
        char* data,
        char* quality,
        GenomeDistance dataSize,
        const char*& contigName,
        int& contigIndex,
        int& flags,
        GenomeDistance& positionInContig,
        int& mapQuality,
        const char*& mateContigName,
        int& mateContigIndex,
        GenomeDistance& matePositionInContig,
        _int64& templateLength,
        unsigned& fullLength,
        const char*& clippedData,
        unsigned& clippedLength,
        unsigned& basesClippedBefore,
        unsigned& basesClippedAfter,
        // input data
        size_t& qnameLen,
        Read * read,
        AlignmentResult result, 
        GenomeLocation genomeLocation,
        Direction direction,
        bool secondaryAlignment,
        bool isTranscriptome,
        bool useM,
        bool hasMate,
        bool firstInPair,
        Read * mate, 
        AlignmentResult mateResult,
        GenomeLocation mateLocation,
        Direction mateDirection,
<<<<<<< HEAD
        bool mateIsTranscriptome,
        unsigned *extraBasesClippedBefore,
        unsigned *extraBasesClippedAfter);
=======
        GenomeDistance *extraBasesClippedBefore,
        GenomeDistance *extraBasesClippedAfter);
>>>>>>> 055a9e58

private:
    static const char * computeCigarString(const Genome * genome, LandauVishkinWithCigar * lv,
        char * cigarBuf, int cigarBufLen, char * cigarBufWithClipping, int cigarBufWithClippingLen,
<<<<<<< HEAD
        const char * data, unsigned dataLength, unsigned basesClippedBefore, unsigned extraBasesClippedBefore, unsigned basesClippedAfter,
        unsigned extraBasesClippedAfter, unsigned frontHardCliped, unsigned backHardClipped,        
        unsigned genomeLocation, Direction direction, bool useM, int * editDistance, std::vector<unsigned> &tokens);
=======
        const char * data, GenomeDistance dataLength, unsigned basesClippedBefore, GenomeDistance extraBasesClippedBefore, unsigned basesClippedAfter, 
        GenomeDistance extraBasesClippedAfter, unsigned frontHardCliped, unsigned backHardClipped,
        GenomeLocation genomeLocation, Direction direction, bool useM, int * o_editDistance, int * o_adjustLocation);

#ifdef _DEBUG
	static void validateCigarString(const Genome *genome, const char * cigarBuf, int cigarBufLen, const char *data, GenomeDistance dataLength, GenomeLocation genomeLocation, Direction direction, bool useM);
#else	// DEBUG
	inline static void validateCigarString(const Genome *genome, const char * cigarBuf, int cigarBufLen, const char *data, GenomeDistance dataLength, GenomeLocation genomeLocation, Direction direction, bool useM) {}
#endif // DEBUG

>>>>>>> 055a9e58

    const bool useM;
};<|MERGE_RESOLUTION|>--- conflicted
+++ resolved
@@ -163,19 +163,11 @@
         bool sorted, int argc, const char **argv, const char *version, const char *rgLine, bool omitSQLines) const;
 
     virtual bool writeRead(
-<<<<<<< HEAD
-        const Genome * genome, const Genome * transcriptome, const GTFReader * gtf, LandauVishkinWithCigar * lv, char * buffer, size_t bufferSpace, 
+        const ReaderContext& context, LandauVishkinWithCigar * lv, char * buffer, size_t bufferSpace, 
         size_t * spaceUsed, size_t qnameLen, Read * read, AlignmentResult result, 
-        int mapQuality, unsigned genomeLocation, Direction direction, bool secondaryAlignment, bool isTranscriptome, unsigned tlocation,
-        bool hasMate = false, bool firstInPair = false, Read * mate = NULL, 
+        int mapQuality, GenomeLocation genomeLocation, Direction direction, bool secondaryAlignment, bool isTranscriptome, unsigned tlocation,
+        int* o_addFrontClipping, bool hasMate = false, bool firstInPair = false, Read * mate = NULL, 
         AlignmentResult mateResult = NotFound, unsigned mateLocation = 0, Direction mateDirection = FORWARD, bool mateIsTranscriptome = false, unsigned mateTlocation = 0) const; 
-=======
-        const ReaderContext& context, LandauVishkinWithCigar * lv, char * buffer, size_t bufferSpace,
-        size_t * spaceUsed, size_t qnameLen, Read * read, AlignmentResult result, 
-        int mapQuality, GenomeLocation genomeLocation, Direction direction, bool secondaryAlignment, int* o_addFrontClipping,
-        bool hasMate = false, bool firstInPair = false, Read * mate = NULL, 
-        AlignmentResult mateResult = NotFound, GenomeLocation mateLocation = 0, Direction mateDirection = FORWARD) const; 
->>>>>>> 055a9e58
 
     // calculate data needed to write SAM/BAM record
     // very long argument list since this was extracted from
@@ -220,26 +212,16 @@
         AlignmentResult mateResult,
         GenomeLocation mateLocation,
         Direction mateDirection,
-<<<<<<< HEAD
         bool mateIsTranscriptome,
-        unsigned *extraBasesClippedBefore,
-        unsigned *extraBasesClippedAfter);
-=======
         GenomeDistance *extraBasesClippedBefore,
         GenomeDistance *extraBasesClippedAfter);
->>>>>>> 055a9e58
 
 private:
     static const char * computeCigarString(const Genome * genome, LandauVishkinWithCigar * lv,
         char * cigarBuf, int cigarBufLen, char * cigarBufWithClipping, int cigarBufWithClippingLen,
-<<<<<<< HEAD
-        const char * data, unsigned dataLength, unsigned basesClippedBefore, unsigned extraBasesClippedBefore, unsigned basesClippedAfter,
-        unsigned extraBasesClippedAfter, unsigned frontHardCliped, unsigned backHardClipped,        
-        unsigned genomeLocation, Direction direction, bool useM, int * editDistance, std::vector<unsigned> &tokens);
-=======
-        const char * data, GenomeDistance dataLength, unsigned basesClippedBefore, GenomeDistance extraBasesClippedBefore, unsigned basesClippedAfter, 
-        GenomeDistance extraBasesClippedAfter, unsigned frontHardCliped, unsigned backHardClipped,
-        GenomeLocation genomeLocation, Direction direction, bool useM, int * o_editDistance, int * o_adjustLocation);
+        const char * data, GenomeDistance dataLength, unsigned basesClippedBefore, GenomeDistance extraBasesClippedBefore, unsigned basesClippedAfter,
+        GenomeDistance extraBasesClippedAfter, unsigned frontHardCliped, unsigned backHardClipped,        
+        GenomeLocation genomeLocation, Direction direction, bool useM, int * editDistance, int * o_adjustLocation, std::vector<unsigned> &tokens);
 
 #ifdef _DEBUG
 	static void validateCigarString(const Genome *genome, const char * cigarBuf, int cigarBufLen, const char *data, GenomeDistance dataLength, GenomeLocation genomeLocation, Direction direction, bool useM);
@@ -247,7 +229,5 @@
 	inline static void validateCigarString(const Genome *genome, const char * cigarBuf, int cigarBufLen, const char *data, GenomeDistance dataLength, GenomeLocation genomeLocation, Direction direction, bool useM) {}
 #endif // DEBUG
 
->>>>>>> 055a9e58
-
     const bool useM;
 };