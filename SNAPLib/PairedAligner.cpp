--- conflicted
+++ resolved
@@ -395,15 +395,9 @@
         g_maxPairedSecondaryHits = 0;
         g_maxSingleSecondaryHits = 0;
     } else {
-<<<<<<< HEAD
-        g_maxPairedSecondaryHits = IntersectingPairedEndAligner::getMaxSecondaryResults(numSeedsFromCommandLine, seedCoverage, maxReadSize, maxHits, index->getSeedLength());
+        g_maxPairedSecondaryHits = IntersectingPairedEndAligner::getMaxSecondaryResults(numSeedsFromCommandLine, seedCoverage, maxReadSize, maxHits, index->getSeedLength(), minSpacing, maxSpacing);
         g_maxSingleSecondaryHits = ChimericPairedEndAligner::getMaxSingleEndSecondaryResults(numSeedsFromCommandLine, seedCoverage, maxReadSize, maxHits, index->getSeedLength());
-    }  
-=======
-        maxPairedSecondaryHits = IntersectingPairedEndAligner::getMaxSecondaryResults(numSeedsFromCommandLine, seedCoverage, maxReadSize, maxHits, index->getSeedLength(), minSpacing, maxSpacing);
-        maxSingleSecondaryHits = ChimericPairedEndAligner::getMaxSingleEndSecondaryResults(numSeedsFromCommandLine, seedCoverage, maxReadSize, maxHits, index->getSeedLength());
-    }
->>>>>>> 891f5f0f
+    }
 
     g_memoryPoolSize += g_maxPairedSecondaryHits * sizeof(PairedAlignmentResult) + g_maxSingleSecondaryHits * sizeof(SingleAlignmentResult);
 
@@ -445,7 +439,7 @@
         t_maxPairedSecondaryHits = 0;
         t_maxSingleSecondaryHits = 0;
     } else {
-        t_maxPairedSecondaryHits = IntersectingPairedEndAligner::getMaxSecondaryResults(numSeedsFromCommandLine, seedCoverage, maxReadSize, maxHits, transcriptome->getSeedLength());
+        t_maxPairedSecondaryHits = IntersectingPairedEndAligner::getMaxSecondaryResults(numSeedsFromCommandLine, seedCoverage, maxReadSize, maxHits, transcriptome->getSeedLength(), minSpacing, maxSpacing);
         t_maxSingleSecondaryHits = ChimericPairedEndAligner::getMaxSingleEndSecondaryResults(numSeedsFromCommandLine, seedCoverage, maxReadSize, maxHits, transcriptome->getSeedLength());
     }
 
@@ -496,7 +490,7 @@
           c_maxPairedSecondaryHits = 0;
           c_maxSingleSecondaryHits = 0;
       } else {
-          c_maxPairedSecondaryHits = IntersectingPairedEndAligner::getMaxSecondaryResults(numSeedsFromCommandLine, seedCoverage, maxReadSize, maxHits, contamination->getSeedLength());
+          c_maxPairedSecondaryHits = IntersectingPairedEndAligner::getMaxSecondaryResults(numSeedsFromCommandLine, seedCoverage, maxReadSize, maxHits, contamination->getSeedLength(), minSpacing, maxSpacing);
           c_maxSingleSecondaryHits = ChimericPairedEndAligner::getMaxSingleEndSecondaryResults(numSeedsFromCommandLine, seedCoverage, maxReadSize, maxHits, contamination->getSeedLength());
       }
 
