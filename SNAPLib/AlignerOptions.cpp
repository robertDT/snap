/*++

Module Name:

    AlignerOptions.cpp

Abstract:

    Common parameters for running single & paired alignment.

Authors:

    Ravi Pandya, May, 2012

Environment:

    User mode service.

Revision History:

    Integrated from SingleAligner.cpp & PairedAligner.cpp

--*/

#include "stdafx.h"
#include "options.h"
#include "AlignerOptions.h"
#include "FASTQ.h"
#include "SAM.h"
#include "Bam.h"
#include "exit.h"
#include "Error.h"
#include "BaseAligner.h"

AlignerOptions::AlignerOptions(
    const char* i_commandLine,
    bool forPairedEnd)
    :
    commandLine(i_commandLine),
    indexDir(NULL),
    transcriptomeDir(NULL),
    contaminationDir(NULL),
    similarityMapFile(NULL),
    numThreads(GetNumberOfProcessors()),
    bindToProcessors(true),
    ignoreMismatchedIDs(false),
    clipping(ClipBack),
    sortOutput(false),
    noIndex(false),
    noDuplicateMarking(false),
    noQualityCalibration(false),
    sortMemory(0),
    filterFlags(0),
    explorePopularSeeds(false),
    stopOnFirstHit(false),
	useM(true),
    gapPenalty(0),
	extra(NULL),
    rgLineContents("@RG\tID:FASTQ\tPL:Illumina\tPU:pu\tLB:lb\tSM:sm"),
    perfFileName(NULL),
    useTimingBarrier(false),
    extraSearchDepth(2),
    defaultReadGroup("FASTQ"),
    seedCountSpecified(false),
    minWeightToCheck(1),
    numSeedsFromCommandLine(0),
    ignoreSecondaryAlignments(true),
<<<<<<< HEAD
    maxSecondaryAligmmentAdditionalEditDistance(2),
=======
    maxSecondaryAlignmentAdditionalEditDistance(-1),
	maxSecondaryAlignments(0x7fffffff),
>>>>>>> 055a9e58
    preserveClipping(false),
    confDiff(2),
    minPercentAbovePhred(90.0),
    minPhred(20),
    phredOffset(33),
    expansionFactor(1.0),
    noUkkonen(false),
    noOrderedEvaluation(false),
<<<<<<< HEAD
    enableFusions(false)
=======
	noTruncation(false),
	minReadLength(DEFAULT_MIN_READ_LENGTH),
    maxDistFraction(0.0),
	mapIndex(false),
	prefetchIndex(false)
>>>>>>> 055a9e58
{
    if (forPairedEnd) {
        maxDist                 = 15;
        seedCoverage            = 0;
        numSeedsFromCommandLine = 8;
        maxHits                 = 300;
     } else {
        maxDist                 = 14;
        numSeedsFromCommandLine = 25;
        maxHits                 = 300;
    }

    initializeLVProbabilitiesToPhredPlus33();
}

    void
AlignerOptions::usage()
{
    usageMessage();
    soft_exit_no_print(1);    // Don't use soft_exit, it's confusing people to get an error message after the usage
}

    void
AlignerOptions::usageMessage()
{
<<<<<<< HEAD
    WriteErrorMessage(
        "Usage: \n%s\n"
        "Options:\n"
        "  -o   filename  output alignments to filename in SAM or BAM format, depending on the file extension or\n"
        "       explicit type specifier (see below)\n"
        "  -d   maximum edit distance allowed per read or pair (default: %d)\n"
        "  -n   number of seeds to use per read\n"
        "  -sc  Seed coverage (i.e., readSize/seedSize).  Floating point.  Exclusive with -n.  (default: %lf)\n"
        "  -h   maximum hits to consider per seed (default: %d)\n"
        "  -c   confidence threshold (default: %u)\n"
        "  -a   Deprecated parameter; this is ignored.  Consumes one extra arg.\n"
        "  -t   number of threads (default is one per core)\n"
        "  -b   bind each thread to its processor (off by default)\n"
        "  -e   compute error rate assuming wgsim-generated reads\n"
        "  -P   disables cache prefetching in the genome; may be helpful for machines\n"
        "       with small caches or lots of cores/cache\n"
        "  -so  sort output file by alignment location\n"
        "  -sm  memory to use for sorting in Gb\n"
        "  -x   explore some hits of overly popular seeds (useful for filtering)\n"
        "  -f   stop on first match within edit distance limit (filtering mode)\n"
        "  -F   filter output (a=aligned only, s=single hit only, u=unaligned only)\n"
        "  -S   suppress additional processing (sorted BAM output only)\n"
        "       i=index, d=duplicate marking\n"
=======
	WriteErrorMessage(
		"Usage: \n%s\n"
		"Options:\n"
		"  -o   filename  output alignments to filename in SAM or BAM format, depending on the file extension or\n"
		"       explicit type specifier (see below)\n"
		"  -d   maximum edit distance allowed per read or pair (default: %d)\n"
		"  -n   number of seeds to use per read\n"
		"  -sc  Seed coverage (i.e., readSize/seedSize).  Floating point.  Exclusive with -n.  (default: %lf)\n"
		"  -h   maximum hits to consider per seed (default: %d)\n"
		"  -ms  minimum seed matches per location (default: %d)\n"
		"  -c   Deprecated parameter; this is ignored.  Consumes one extra arg.\n"
		"  -a   Deprecated parameter; this is ignored.  Consumes one extra arg.\n"
		"  -t   number of threads (default is one per core)\n"
		"  -b   bind each thread to its processor (this is the default)\n"
		" --b   Don't bind each thread to its processor (note the double dash)\n"
		"  -P   disables cache prefetching in the genome; may be helpful for machines\n"
		"       with small caches or lots of cores/cache\n"
		"  -so  sort output file by alignment location\n"
		"  -sm  memory to use for sorting in Gb\n"
		"  -x   explore some hits of overly popular seeds (useful for filtering)\n"
		"  -f   stop on first match within edit distance limit (filtering mode)\n"
		"  -F   filter output (a=aligned only, s=single hit only, u=unaligned only)\n"
		"  -S   suppress additional processing (sorted BAM output only)\n"
		"       i=index, d=duplicate marking\n"
>>>>>>> 055a9e58
#if     USE_DEVTEAM_OPTIONS
		"  -I   ignore IDs that don't match in the paired-end aligner\n"
#ifdef  _MSC_VER    // Only need this on Windows, since memory allocation is fast on Linux
		"  -B   Insert barrier after per-thread memory allocation to improve timing accuracy\n"
#endif  // _MSC_VER
#endif  // USE_DEVTEAM_OPTIONS
		"  -Cxx must be followed by two + or - symbols saying whether to clip low-quality\n"
		"       bases from front and back of read respectively; default: back only (-C-+)\n"
		"  -M   indicates that CIGAR strings in the generated SAM file should use M (alignment\n"
<<<<<<< HEAD
		"       match) rather than = and X (sequence (mis-)match)\n"
        "  -G   specify a gap penalty to use when generating CIGAR strings\n"
        "  -pf  specify the name of a file to contain the run speed\n"
        "  --hp Indicates not to use huge pages (this may speed up index load and slow down alignment)\n"
        "  -D   Specifies the extra search depth (the edit distance beyond the best hit that SNAP uses to compute MAPQ).  Default 2\n"
        "  -rg  Specify the default read group if it is not specified in the input file\n"
        "  -R   Specify the entire read group line for the SAM/BAM output.  This must include an ID tag.  If it doesn't start with\n"
        "       '@RG' SNAP will add that.  Specify tabs by \\t.  Two backslashes will generate a single backslash.\n"
        "        backslash followed by anything else is illegal.  So, '-R @RG\\tID:foo\\tDS:my data' would generate reads\n"
        "        with defualt tag foo, and an @RG line that also included the DS:my data field.\n"
        "  -sa  Include reads from SAM or BAM files with the secondary (0x100) or supplementary (0x800) flag set; default is to drop them.\n"
        "  -om  Output multiple alignments.  Takes as a parameter the maximum extra edit distance relative to the best alignment\n"
        "       to allow for secondary alignments\n"
        "  -pc  Preserve the soft clipping for reads coming from SAM or BAM files\n"
        "  -xf  Increase expansion factor for BAM and GZ files (default %.1f)\n"
        "\n"
        "  -fm  Quality filtering: specify the minimum Phred score (default: %u)\n"
        "  -fp  Quality filtering: specify the minimum percent of bases >= the minimum Phred score (default: %lf)\n"
        "  -fo  Quality filtering: specify the Phred offset (default: %u)\n"
        "\n"
        "  -ct  Secondary index directory (optional)\n"
        "  -fu  Enable fusion discovery\n"

// not written yet        "  -r   Specify the content of the @RG line in the SAM header.\n"
        "  -hdp Use Hadoop-style prefixes (reporter:status:...) on error messages, and emit hadoop-style progress messages\n"
        "  -nu  No Ukkonen: don't reduce edit distance search based on prior candidates. This option is purely for\n"
        "       evalutating the performance effect of using Ukkonen's algorithm rather than Smith-Waterman, and specifying\n"
        "       it will slow down execution without improving the alignments.\n"
        "  -no  No Ordering: don't order the evalutation of reads so as to select more likely candidates first.  This option\n"
        "       is purely for evaluating the performance effect of the read evaluation order, and specifying it will slow\n"
        "       down execution without improving alignments.\n"
            ,
=======
		"       match) rather than = and X (sequence (mis-)match).  This is the default\n"
		"  -=   use the new style CIGAR strings with = and X rather than M.  The opposite of -M\n"
		"  -G   specify a gap penalty to use when generating CIGAR strings\n"
		"  -pf  specify the name of a file to contain the run speed\n"
		"  --hp Indicates not to use huge pages (this may speed up index load and slow down alignment)  This is the default\n"
		"  -hp  Indicates to use huge pages (this may speed up alignment and slow down index load).\n"
		"  -D   Specifies the extra search depth (the edit distance beyond the best hit that SNAP uses to compute MAPQ).  Default 2\n"
		"  -rg  Specify the default read group if it is not specified in the input file\n"
		"  -R   Specify the entire read group line for the SAM/BAM output.  This must include an ID tag.  If it doesn't start with\n"
		"       '@RG' SNAP will add that.  Specify tabs by \\t.  Two backslashes will generate a single backslash.\n"
		"        backslash followed by anything else is illegal.  So, '-R @RG\\tID:foo\\tDS:my data' would generate reads\n"
		"        with defualt tag foo, and an @RG line that also included the DS:my data field.\n"
		"  -sa  Include reads from SAM or BAM files with the secondary (0x100) or supplementary (0x800) flag set; default is to drop them.\n"
		"  -om  Output multiple alignments.  Takes as a parameter the maximum extra edit distance relative to the best alignment\n"
		"       to allow for secondary alignments\n"
		" -omax Limit the number of alignments per read generated by -om.\n"
		"  -pc  Preserve the soft clipping for reads coming from SAM or BAM files\n"
		"  -xf  Increase expansion factor for BAM and GZ files (default %.1f)\n"
		"  -hdp Use Hadoop-style prefixes (reporter:status:...) on error messages, and emit hadoop-style progress messages\n"
		"  -mrl Specify the minimum read length to align, reads shorter than this (after clipping) stay unaligned.  This should be\n"
		"       a good bit bigger than the seed length or you might get some questionable alignments.  Default %d\n"
		"  -map Use file mapping to load the index rather than reading it.  This might speed up index loading in cases\n"
		"       where SNAP is run repatedly on the same index, and the index is larger than half of the memory size\n"
		"       of the machine.  On some operating systems, loading an index with -map is much slower than without if the\n"
		"       index is not in memory.  You might consider adding -pre to prefetch the index into system cache when loading\n"
		"       with -map when you don't expect the index to be in cache.\n"
		"  -pre Prefetch the index into system cache.  This is only meaningful with -map, and only helps if the index is not\n"
		"       already in memory and your operating system is slow at reading mapped files (i.e., some versions of Linux,\n"
		"       but not Windows).\n"
#ifdef LONG_READS
        "  -dp  Edit distance as a percentage of read length (single only, overrides -d)\n"
#endif
		"  -nu  No Ukkonen: don't reduce edit distance search based on prior candidates. This option is purely for\n"
		"       evalutating the performance effect of using Ukkonen's algorithm rather than Smith-Waterman, and specifying\n"
		"       it will slow down execution without improving the alignments.\n"
		"  -no  No Ordering: don't order the evalutation of reads so as to select more likely candidates first.  This option\n"
		"       is purely for evaluating the performance effect of the read evaluation order, and specifying it will slow\n"
		"       down execution without improving alignments.\n"
		"  -nt  Don't truncate searches based on missed seed hits.  This option is purely for evaluating the performance effect\n"
		"       of candidate truncation, and specifying it will slow down execution without improving alignments.\n"
		,
>>>>>>> 055a9e58
            commandLine,
            maxDist,
            seedCoverage,
            maxHits,
<<<<<<< HEAD
            expansionFactor,
            confDiff,
            minPercentAbovePhred,
            minPhred,
            phredOffset);
=======
			minWeightToCheck,
            expansionFactor,
			DEFAULT_MIN_READ_LENGTH);
>>>>>>> 055a9e58

    if (extra != NULL) {
        extra->usageMessage();
    }

    WriteErrorMessage("\n\n"
                "You may process more than one alignment without restarting SNAP, and if possible without reloading\n"
                "the index.  In order to do this, list on the command line all of the parameters for the first\n"
                "alignment, followed by a comma (separated by a space from the other parameters) followed by the\n"
                "parameters for the next alignment (including single or paired).  You may have as many of these\n"
                "as you please.  If two consecutive alignments use the same index, it will not be reloaded.\n"
                "So, for example, you could do 'snap single hg19-20 foo.fq -o foo.sam , paired hg19-20 end1.fq end2.fq -o paired.sam'\n"
                "and it would not reload the index between the single and paired alignments.\n",
                "SNAP doesn't parse the options for later runs until the earlier ones have completed, so if you make\n"
                "an error in one, it may take a while for you to notice.  So, be careful (or check back shortly after\n"
                "you think each run will have completed).\n\n");

    WriteErrorMessage("When specifying an input or output file, you can simply list the filename, in which case\n"
                      "SNAP will infer the type of the file from the file extension (.sam or .bam for example),\n"
                      "or you can explicitly specify the file type by preceeding the filename with one of the\n"
                      " following type specifiers (which are case sensitive):\n"
                      "    -fastq\n"
                      "    -compressedFastq\n"
                      "    -sam\n"
                      "    -bam\n"
                      "    -pairedFastq\n"
                      "    -pairedCompressedFastq\n"
                      "    -pairedInterleavedFastq\n"
                      "    -pairedCompressedInterleavedFastq\n"
                      "\n"
                      "So, for example, you could specify -bam input.file to make SNAP treat input.file as a BAM file,\n"
                      "even though it would ordinarily assume a FASTQ file for input or a SAM file for output when it\n"
                      "doesn't recoginize the file extension.\n"
                      "In order to use a file name that begins with a '-' and not have SNAP treat it as a switch, you must\n"
                      "explicitly specify the type.  But really, that's just confusing and you shouldn't do it.\n"
    );
}

    bool
AlignerOptions::parse(
    const char** argv,
    int argc,
    int& n,
    bool *done)
{
    *done = false;

    if (strcmp(argv[n], "-d") == 0) {
        if (n + 1 < argc) {
            maxDist = atoi(argv[n+1]);
            n++;
            return true;
        }
    } else if (strcmp(argv[n], "-n") == 0) {
        if (n + 1 < argc) {
            if (seedCountSpecified) {
                WriteErrorMessage("-sc and -n are mutually exclusive.  Please use only one.\n");
                soft_exit(1);
            }
            seedCountSpecified = true;
            numSeedsFromCommandLine = atoi(argv[n+1]);
            n++;
            return true;
        }
    } else if (strcmp(argv[n], "-sc") == 0) {
        if (n + 1 < argc) {
            if (seedCountSpecified) {
                WriteErrorMessage("-sc and -n are mutually exclusive.  Please use only one.\n");
                soft_exit(1);
            }
            seedCountSpecified = true;
            seedCoverage = atof(argv[n+1]);
            numSeedsFromCommandLine = 0;
            n++;
            return true;
        }
    } else if (strcmp(argv[n], "-ms") == 0) {
        if (n + 1 < argc) {
	    minWeightToCheck = (unsigned) atoi(argv[n+1]);
	    if (minWeightToCheck > 1000) {
	      fprintf(stderr, "-ms must be between 1 and 1000\n");
	      soft_exit(1);
	    }
            n++;
            return true;
        }
    } else if (strcmp(argv[n], "-h") == 0) {
        if (n + 1 < argc) {
            maxHits = atoi(argv[n+1]);
            n++;
            return true;
        }
    } else if (strcmp(argv[n], "-c") == 0) {
        if (n + 1 < argc) {
            confDiff = atoi(argv[n+1]);
            n++;
            return true;
        }
    } else if (strcmp(argv[n], "-a") == 0) { // adaptive conf diff is deprecated, but we just ignore it rather than throwing an error.
        if (n + 1 < argc) {
            n++;
            return true;
        }
    } else if (strcmp(argv[n], "-t") == 0) {
        if (n + 1 < argc) {
            numThreads = atoi(argv[n+1]);
            n++;
            return true;
        }
    } else if (strcmp(argv[n], "-o") == 0) {
        int argsConsumed;
        if (!SNAPFile::generateFromCommandLine(argv + n + 1, argc - n - 1, &argsConsumed, &outputFile, false, false)) {
            WriteErrorMessage("Must have a file specifier after -o\n");
            soft_exit(1);
        }
        if (outputFile.isStdio) {
            AlignerOptions::outputToStdout = true;
        }
        n += argsConsumed;
        return true;
    } else if (strcmp(argv[n], "-P") == 0) {
        doAlignerPrefetch = false;
        return true;
<<<<<<< HEAD
    } else if (strcmp(argv[n], "-b") == 0) {
        bindToProcessors = true;
        return true;
    } else if (strcmp(argv[n], "-so") == 0) {
        sortOutput = true;
        return true;
    } else if (strcmp(argv[n], "-fu") == 0) {
        enableFusions = true;
        return true;
    } else if (strcmp(argv[n], "-S") == 0) {
=======
	} else if (strcmp(argv[n], "-b") == 0) {
		bindToProcessors = true;
		return true;
	} else if (strcmp(argv[n], "--b") == 0) {
		bindToProcessors = false;
		return true;
	} else if (strcmp(argv[n], "-so") == 0) {
		sortOutput = true;
		return true;
	} else if (strcmp(argv[n], "-map") == 0) {
		mapIndex = true;
		return true;
	} else if (strcmp(argv[n], "-pre") == 0) {
		prefetchIndex = true;
		return true;
	}
	else if (strcmp(argv[n], "-S") == 0) {
>>>>>>> 055a9e58
        if (n + 1 < argc) {
            n++;
            for (const char* p = argv[n]; *p; p++) {
                switch (*p) {
                case 'i':
                    noIndex = true;
                    break;
                case 'd':
                    noDuplicateMarking = true;
                    break;
                case 'q':
                    noQualityCalibration = true;
                    break;
                default:
                    return false;
                }
            }
            return true;
        }
    } else if (strcmp(argv[n], "-sm") == 0) {
        if (n + 1 < argc && argv[n+1][0] >= '0' && argv[n+1][0] <= '9') {
            sortMemory = atoi(argv[n+1]);
            n++;
            return true;
        }
    } else if (strcmp(argv[n], "-fm") == 0) {
        minPhred = atoi(argv[n+1]);
        n++;
        return true;
    } else if (strcmp(argv[n], "-fp") == 0) {
        minPercentAbovePhred = (float) atof(argv[n+1]);
        n++;
        return true;
    } else if (strcmp(argv[n], "-fo") == 0) {
        phredOffset = atoi(argv[n+1]);
        n++;
        return true;
    } else if (strcmp(argv[n], "-ct") == 0) {
        contaminationDir = argv[n+1];
        n++;
        return true;
    } else if (strcmp(argv[n], "-F") == 0) {
        if (n + 1 < argc) {
            n++;
            if (strcmp(argv[n], "a") == 0) {
                filterFlags = FilterSingleHit | FilterMultipleHits;
            } else if (strcmp(argv[n], "s") == 0) {
                filterFlags = FilterSingleHit;
            } else if (strcmp(argv[n], "u") == 0) {
                filterFlags = FilterUnaligned;
            } else {
                // ignore since might be other options for paired
            }
            return true;
        }
    } else if (strcmp(argv[n], "-x") == 0) {
        explorePopularSeeds = true;
        return true;
    } else if (strcmp(argv[n], "-f") == 0) {
        stopOnFirstHit = true;
        return true;
#if     USE_DEVTEAM_OPTIONS
    } else if (strcmp(argv[n], "-I") == 0) {
        ignoreMismatchedIDs = true;
        return true;
#ifdef  _MSC_VER
    } else if (strcmp(argv[n], "-B") == 0) {
        useTimingBarrier = true;
        return true;
#endif  // _MSC_VER
#endif  // USE_DEVTEAM_OPTIONS
	} else if (strcmp(argv[n], "-M") == 0) {
		useM = true;
		return true;
	} else if (strcmp(argv[n], "-=") == 0) {
		useM = false;
		return true;
	} else if (strcmp(argv[n], "-sa") == 0) {
		ignoreSecondaryAlignments = false;
		return true;
	} else if (strcmp(argv[n], "-om") == 0) {
		if (n + 1 >= argc) {
			WriteErrorMessage("-om requires an additional value\n");
			soft_exit(1);
		}
		//
		// Check that the parameter is actually numeric.  This is to avoid having someone do "-om -anotherSwitch" and
		// having the additional switche silently consumed here.
		//
		if (argv[n + 1][0] < '0' || argv[n + 1][0] > '9') {
			WriteErrorMessage("-om requires a numerical parameter.\n");
			soft_exit(1);
		}
		maxSecondaryAlignmentAdditionalEditDistance = atoi(argv[n + 1]);

		n++;

		return true;
	} else if (strcmp(argv[n], "-omax") == 0) {
		if (n + 1 >= argc) {
			WriteErrorMessage("-omax requires an additional value\n");
			soft_exit(1);
		}
		//
		// Check that the parameter is actually numeric.  This is to avoid having someone do "-omax -anotherSwitch" and
		// having the additional switche silently consumed here.
		//
		if (argv[n + 1][0] < '0' || argv[n + 1][0] > '9') {
			WriteErrorMessage("-omax requires a numerical parameter.\n");
			soft_exit(1);
		}
		maxSecondaryAlignments = atoi(argv[n + 1]);

		n++;

		return true;
	} else if (strcmp(argv[n], "-xf") == 0) {
        if (n + 1 < argc) {
            n++;
            expansionFactor = (float)atof(argv[n]);
            return expansionFactor > 0;
        }
	} else if (strcmp(argv[n], "-pc") == 0) {
		preserveClipping = true;
		return true;
	} else if (strcmp(argv[n], "-G") == 0) {
        if (n + 1 < argc) {
            gapPenalty = atoi(argv[n+1]);
            if (gapPenalty < 1) {
                WriteErrorMessage("Gap penalty must be at least 1.\n");
                soft_exit(1);
            }
            n++;
            return true;
        } else {
            WriteErrorMessage("Must have the gap penalty value after -G\n");
        }
    } else if (strcmp(argv[n], "-mrl") == 0) {
        if (n + 1 < argc) {
            n++;
            minReadLength = atoi(argv[n]);
            return minReadLength > 0;
        }
    } else if (strcmp(argv[n], "-dp") == 0) {
        if (n + 1 < argc) {
            n++;
            maxDistFraction = (float) (0.01 * atof(argv[n]));
            return (! isPaired()) && maxDistFraction > 0.0 && maxDistFraction < 1.0;
        }
	} else if (strcmp(argv[n], "-R") == 0) {
        if (n + 1 < argc) {
            //
            // Check the line for sanity.  It must consist either of @RG\t<fields> or just <fields> (in which
            // case we add the @RG part).  It must contain a field called ID. Fields are separated by tabs.
            // We don't require that the fields be things that are listed in the SAM spec, however, because
            // new ones might be added.
            //
            bool needsRG = !(argv[n+1][0] == '@' && argv[n+1][1] == 'R' && argv[n+1][2] == 'G' && argv[n+1][3] == '\\' && argv[n+1][4] == 't');
            const unsigned buflen = (unsigned) (strlen(argv[n + 1]) + 1 + (needsRG ? 4 : 0));
            char *buffer = new char[buflen];
            char *copyToPtr = buffer;
            const char *copyFromPtr = argv[n+1];
            if (needsRG) {
                memcpy(copyToPtr, "@RG\t", 4);
                copyToPtr += 4;
            }

            //
            // First copy the line, converting \t into tabs.
            //

            bool pendingBackslash = false;

            while (*copyFromPtr != '\0') {
                if (pendingBackslash) {
                    if (*copyFromPtr == 't' || *copyFromPtr == '\\') {
                        _ASSERT((unsigned)(copyToPtr - buffer) < buflen);
                        *copyToPtr = (*copyFromPtr == 't') ? '\t' : '\\';
                        copyToPtr++;
                        copyFromPtr++;
                        pendingBackslash = false;
                    } else {
                        WriteErrorMessage("Unrecognized escape character in -R parameter.  A backslash must be followed by a t or another backslash.\n");
                        soft_exit(1);
                    }
                } else {
                    //
                    // Emit the character literally unless it's a backslash.
                    //
                    pendingBackslash = *copyFromPtr == '\\';

                    if (!pendingBackslash) {
                        _ASSERT((unsigned)(copyToPtr - buffer) < buflen);
                        *copyToPtr = *copyFromPtr;
                        copyToPtr++;
                    }

                    copyFromPtr++;
                }
            } // while
            _ASSERT((unsigned)(copyToPtr - buffer) < buflen);
            *copyToPtr = '\0';  // Null terminate the string

            //
            // Now run through the line looking for <tab>ID:..., and use that to set the default read group.
            //
            int bytesAlong = 0;
            defaultReadGroup = NULL;
            for (int i = 0; NULL == defaultReadGroup && i < strlen(buffer); i++) {
                switch (bytesAlong) {
                case 0: 
                    if (buffer[i] == '\t') {
                        bytesAlong = 1;
                    }
                    break;

                case 1:
                    if (buffer[i] == 'I') {
                        bytesAlong = 2;
                    } else {
                        bytesAlong = 0;
                    }
                    break;

                case 2:
                    if (buffer[i] == 'D') {
                        bytesAlong = 3;
                    } else {
                        bytesAlong = 0;
                    }
                    break;

                case 3: 
                    if (buffer[i] == ':') {
                        if (NULL != defaultReadGroup) {
                            WriteErrorMessage("read group string specified with -R contained more than one ID field.\n");
                            soft_exit(1);
                        }
                        //
                        // The ID tag starts at i+1.
                        //
                        int idTagSize = 0;
                        for (idTagSize = 0; buffer[i + 1 + idTagSize] != '\t' && buffer[i + 1 + idTagSize] != '\0'; idTagSize++) {
                            // This loop body intentionally left blank.
                        }
 
                        if (0 == idTagSize) {
                            WriteErrorMessage("The ID tag on the read group line specified by -R must not be empty\n");
                            soft_exit(1);
                        }
                        char *newReadGroup = new char[idTagSize + 1]; // +1 for null.
                        memcpy(newReadGroup, buffer + i + 1, idTagSize);
                        newReadGroup[idTagSize] = '\0';
                        defaultReadGroup = newReadGroup; // +1 for null.

                    } else {
                        bytesAlong = 0;
                    }
                    break;

                default:
                    WriteErrorMessage("Invalid bytesAlong = %d", bytesAlong);
                    soft_exit(1);
                } // switch
            } // for

            if (NULL == defaultReadGroup) {
                WriteErrorMessage("The string specified after -R must include an ID field.\n");
                soft_exit(1);
            }

            rgLineContents = buffer;    // This leaks, but so what?
            n++;
            return true;
                
        } else {
            WriteErrorMessage("-R requires a value");
            soft_exit(1);
        }
	} else if (strcmp(argv[n], "-pf") == 0) {
        if (n + 1 < argc) {
            perfFileName = argv[n+1];
            n++;
            return true;
        } else {
            WriteErrorMessage("Must specify the name of the perf file after -pf\n");
        }
	} else if (strcmp(argv[n], "-rg") == 0) {
        if (n + 1 < argc) {
            char *newReadGroup = new char[strlen(argv[n+1]) + 1];
            strcpy(newReadGroup, argv[n+1]);
            defaultReadGroup = newReadGroup;
            n++;
            static const char* format = "@RG\tID:%s\tPL:Illumina\tPU:pu\tLB:lb\tSM:sm";
            char* s = new char[1 + strlen(defaultReadGroup) + strlen(format)];
            sprintf(s, format, defaultReadGroup);
            rgLineContents = s;
            return true;
        } else {
            WriteErrorMessage("Must specify the default read group after -rg\n");
        }
    } else if (strcmp(argv[n], "--hp") == 0) {
        BigAllocUseHugePages = false;
        return true;    
	} else if (strcmp(argv[n], "-hp") == 0) {
		BigAllocUseHugePages = true;
		return true;
	} else if (strcmp(argv[n], "-hdp") == 0) {
        AlignerOptions::useHadoopErrorMessages = true;
        return true;    
    } else if (strcmp(argv[n], "-nu") == 0) {
        noUkkonen = true;
        return true;
	} else if (strcmp(argv[n], "-no") == 0) {
		noOrderedEvaluation = true;
		return true;
	} else if (strcmp(argv[n], "-nt") == 0) {
		noTruncation = true;
		return true;
	} else if (strcmp(argv[n], "-D") == 0) {
        if (n + 1 < argc) {
            extraSearchDepth = atoi(argv[n+1]);
            n++;
            return true;
        } else {
            WriteErrorMessage("Must specify the desired extra search depth after -D\n");
        }
    } else if (strlen(argv[n]) >= 2 && '-' == argv[n][0] && 'C' == argv[n][1]) {
        if (strlen(argv[n]) != 4 || '-' != argv[n][2] && '+' != argv[n][2] ||
            '-' != argv[n][3] && '+' != argv[n][3]) {

            WriteErrorMessage("Invalid -C argument.\n\n");
            return false;
        }

        if ('-' == argv[n][2]) {
            if ('-' == argv[n][3]) {
                clipping = NoClipping;
            } else {
                clipping = ClipBack;
            }
        } else {
            if ('-' == argv[n][3]) {
                clipping = ClipFront;
            } else {
                clipping = ClipFrontAndBack;
            }
        }
        return true;
    } else if (strcmp(argv[n], ",") == 0) {
        //
        // End of args for this run.
        //
        *done = true;
        return true;
    } else if (extra != NULL) {
        return extra->parse(argv, argc, n, done);
    }
    return false;
}

    bool
AlignerOptions::passFilter(
    Read* read,
    AlignmentResult result)
{
    if (filterFlags == 0) {
        return true;
    }
    switch (result) {
    case NotFound:
    case UnknownAlignment:
        return (filterFlags & FilterUnaligned) != 0;
    case SingleHit:
        return (filterFlags & FilterSingleHit) != 0;
    case MultipleHits:
        return (filterFlags & FilterMultipleHits) != 0;
    default:
        return false; // shouldn't happen!
    }
}

    PairedReadSupplierGenerator *
SNAPFile::createPairedReadSupplierGenerator(int numThreads, bool quicklyDropUnpairedReads, const ReaderContext& context)
{
    _ASSERT(fileType == SAMFile || fileType == BAMFile || fileType == InterleavedFASTQFile || secondFileName != NULL); // Caller's responsibility to check this

    switch (fileType) {
    case SAMFile:
        return SAMReader::createPairedReadSupplierGenerator(fileName, numThreads, quicklyDropUnpairedReads, context);
        
    case BAMFile:
        return BAMReader::createPairedReadSupplierGenerator(fileName,numThreads, quicklyDropUnpairedReads, context);

    case FASTQFile:
        return PairedFASTQReader::createPairedReadSupplierGenerator(fileName, secondFileName, numThreads, context, isCompressed);

    case InterleavedFASTQFile:
        return PairedInterleavedFASTQReader::createPairedReadSupplierGenerator(fileName, numThreads, context, isCompressed);
        
    default:
        _ASSERT(false);
        WriteErrorMessage("SNAPFile::createPairedReadSupplierGenerator: invalid file type (%d)\n", fileType);
        soft_exit(1);
        return NULL;
    }
}

    ReadSupplierGenerator *
SNAPFile::createReadSupplierGenerator(int numThreads, const ReaderContext& context)
{
    _ASSERT(secondFileName == NULL);
    switch (fileType) {
    case SAMFile:
        return SAMReader::createReadSupplierGenerator(fileName, numThreads, context);
        
    case BAMFile:
        return BAMReader::createReadSupplierGenerator(fileName,numThreads, context);

    case FASTQFile:
        return FASTQReader::createReadSupplierGenerator(fileName, numThreads, context, isCompressed);

    default:
        _ASSERT(false);
        WriteErrorMessage("SNAPFile::createReadSupplierGenerator: invalid file type (%d)\n", fileType);
        soft_exit(1);
        return NULL;
    }
}

        bool 
SNAPFile::generateFromCommandLine(const char **args, int nArgs, int *argsConsumed, SNAPFile *snapFile, bool paired, bool isInput)
{
    snapFile->fileName = NULL;
    snapFile->secondFileName = NULL;
    snapFile->isCompressed = false;
    *argsConsumed = 0;
    snapFile->isStdio = false;

    if (0 == nArgs) {
        return false;
    }

    //
    // Check to see if this is an explicit file type.
    //
    if ('-' == args[0][0] && '\0' != args[0][1]) { // starts with - but isn't just a - (which means to use stdio without a type specifier)
        if (1 == nArgs) {
            return false;
        }

        if (!strcmp(args[1], "-")) {
            snapFile->isStdio = true;
        }

        if (!strcmp(args[0], "-fastq") || !strcmp(args[0], "-compressedFastq")) {
            if (!isInput) {
                WriteErrorMessage("%s is not a valid output file type.\n", args[0]);
                soft_exit(1);
            }

            if (paired && nArgs < 3) {
                WriteErrorMessage("Expected a pair of fastQ files, but instead just got one\n");
                soft_exit(1);
            }

 
            snapFile->isCompressed = !strcmp(args[0], "-compressedFastq");

            if (paired) {
				if (nArgs < 3) {
					WriteErrorMessage("paired FASTQ requires two consecutive input files, and the last item on your command line is the first half of a FASTQ pair.\n");
					soft_exit(1);
				}
                snapFile->fileType = FASTQFile;
                snapFile->secondFileName = args[2];
                if (!strcmp("-", args[2])) {
                    if (snapFile->isStdio) {
                        WriteErrorMessage("Can't have both halves of paired FASTQ files be stdin ('-').  Did you mean to use the interleaved FASTQ type?\n");
                        soft_exit(1);
                    }
                    snapFile->isStdio = true;
                }
                *argsConsumed = 3;
            } else {
               snapFile->fileType = FASTQFile;
               *argsConsumed = 2;
            }
        } else if (!strcmp(args[0], "-sam")) {
            snapFile->fileType = SAMFile;
            *argsConsumed = 2;
		} else if (!strcmp(args[0], "-samNoSQ") && !isInput) {	// No header is only valid for output file types
			snapFile->fileType = SAMFile;
			snapFile->omitSQLines = true;
			*argsConsumed = 2;
		} else if (!strcmp(args[0], "-bam")) {
            snapFile->fileType = BAMFile;
            snapFile->isCompressed = true;
            *argsConsumed = 2;
        } else if (!strcmp(args[0], "-pairedInterleavedFastq") || !strcmp(args[0], "-pairedCompressedInterleavedFastq")) {
            if (!paired) {
                WriteErrorMessage("Specified %s for a single-end alignment.  To treat it as single-end, just use ordinary fastq (or compressed fastq, as appropriate)\n", args[0]);
                soft_exit(1);
            }

            snapFile->fileType = InterleavedFASTQFile;
            snapFile->isCompressed = !strcmp(args[0], "-pairedCompressedInterleavedFastq");
            *argsConsumed = 2;
        } else {
            //
            // starts with '-' but isn't a file-type specifier
            //
            return false;
        }
        snapFile->fileName = args[1];
        return true;
    }

    //
    // Just a filename.  Infer the type.
    //

    *argsConsumed = 1;
    snapFile->fileName = args[0];
    snapFile->isStdio = '-' == args[0][0] && '\0' == args[0][1];

    if (util::stringEndsWith(args[0], ".sam")) {
        snapFile->fileType = SAMFile;
        snapFile->isCompressed = false;
    } else if (util::stringEndsWith(args[0], ".bam")) {
        snapFile->fileType = BAMFile;
        snapFile->isCompressed = true;
    } else if (!isInput) {
        //
        // No default output file type.
        //
        WriteErrorMessage("You specified an output file with name '%s', which doesn't end in .sam or .bam, and doesn't have an explicit type\n"
                          "specifier.  There is no default output file type.  Consider doing something like '-o -bam %s'\n", args[0], args[0]);
        soft_exit(1);
    } else if (util::stringEndsWith(args[0], ".fq") || util::stringEndsWith(args[0], ".fastq") ||
        util::stringEndsWith(args[0], ".fq.gz") || util::stringEndsWith(args[0], ".fastq.gz") ||
        util::stringEndsWith(args[0], ".fq.gzip") || util::stringEndsWith(args[0], ".fastq.gzip")) {

        // 
        // It's a fastq input file (either by default or because it's got a .fq or .fastq extension, we don't
        // need to check).  See if it's also compressed.
        //
        snapFile->fileType= FASTQFile;
        if (util::stringEndsWith(args[0], ".gz") || util::stringEndsWith(args[0], ".gzip")) {
            snapFile->isCompressed = true;
        } else {
            snapFile->isCompressed = false;
        }

        snapFile->isStdio = !strcmp(args[0], "-");

        if (paired) {
			if (nArgs < 2) {
				WriteErrorMessage("paired FASTQ requires two input files, and the last item on your command line is the first half of a FASTQ pair.\n");
				soft_exit(1);
			}
			snapFile->secondFileName = args[1];
            if (!strcmp(args[1], "-")) {
                if (snapFile->isStdio) {
                    WriteErrorMessage("Can't have both halves of paired FASTQ files be stdin ('-').  Did you mean to use the interleaved FASTQ type?\n");
                    soft_exit(1);
                }
                snapFile->isStdio = true;
            }

            *argsConsumed = 2;
        }


    } else {
        if (snapFile->isStdio) {
            WriteErrorMessage("Stdio IO always requires an explicit file type.  So, for example, do 'snap single index-directory -fastq -' to read FASTQ from stdin\n");
        } else {
            WriteErrorMessage("Unknown file type for file name '%s', please specify file type with -fastq, -sam, -bam, etc.\n", snapFile->fileName);
        }

        soft_exit(1);
    }

    return true;
}

    bool         
AlignerOptions::useHadoopErrorMessages= false;

    bool
AlignerOptions::outputToStdout = false;
<|MERGE_RESOLUTION|>--- conflicted
+++ resolved
@@ -65,29 +65,22 @@
     minWeightToCheck(1),
     numSeedsFromCommandLine(0),
     ignoreSecondaryAlignments(true),
-<<<<<<< HEAD
-    maxSecondaryAligmmentAdditionalEditDistance(2),
-=======
-    maxSecondaryAlignmentAdditionalEditDistance(-1),
-	maxSecondaryAlignments(0x7fffffff),
->>>>>>> 055a9e58
+    maxSecondaryAlignmentAdditionalEditDistance(2),
+    maxSecondaryAlignments(0x7fffffff),
     preserveClipping(false),
     confDiff(2),
-    minPercentAbovePhred(90.0),
+    minPercentAbovePhred(80.0),
     minPhred(20),
     phredOffset(33),
     expansionFactor(1.0),
     noUkkonen(false),
     noOrderedEvaluation(false),
-<<<<<<< HEAD
     enableFusions(false)
-=======
-	noTruncation(false),
-	minReadLength(DEFAULT_MIN_READ_LENGTH),
+    noTruncation(false),
+    minReadLength(DEFAULT_MIN_READ_LENGTH),
     maxDistFraction(0.0),
-	mapIndex(false),
-	prefetchIndex(false)
->>>>>>> 055a9e58
+    mapIndex(false),
+    prefetchIndex(false)
 {
     if (forPairedEnd) {
         maxDist                 = 15;
@@ -113,31 +106,6 @@
     void
 AlignerOptions::usageMessage()
 {
-<<<<<<< HEAD
-    WriteErrorMessage(
-        "Usage: \n%s\n"
-        "Options:\n"
-        "  -o   filename  output alignments to filename in SAM or BAM format, depending on the file extension or\n"
-        "       explicit type specifier (see below)\n"
-        "  -d   maximum edit distance allowed per read or pair (default: %d)\n"
-        "  -n   number of seeds to use per read\n"
-        "  -sc  Seed coverage (i.e., readSize/seedSize).  Floating point.  Exclusive with -n.  (default: %lf)\n"
-        "  -h   maximum hits to consider per seed (default: %d)\n"
-        "  -c   confidence threshold (default: %u)\n"
-        "  -a   Deprecated parameter; this is ignored.  Consumes one extra arg.\n"
-        "  -t   number of threads (default is one per core)\n"
-        "  -b   bind each thread to its processor (off by default)\n"
-        "  -e   compute error rate assuming wgsim-generated reads\n"
-        "  -P   disables cache prefetching in the genome; may be helpful for machines\n"
-        "       with small caches or lots of cores/cache\n"
-        "  -so  sort output file by alignment location\n"
-        "  -sm  memory to use for sorting in Gb\n"
-        "  -x   explore some hits of overly popular seeds (useful for filtering)\n"
-        "  -f   stop on first match within edit distance limit (filtering mode)\n"
-        "  -F   filter output (a=aligned only, s=single hit only, u=unaligned only)\n"
-        "  -S   suppress additional processing (sorted BAM output only)\n"
-        "       i=index, d=duplicate marking\n"
-=======
 	WriteErrorMessage(
 		"Usage: \n%s\n"
 		"Options:\n"
@@ -148,7 +116,7 @@
 		"  -sc  Seed coverage (i.e., readSize/seedSize).  Floating point.  Exclusive with -n.  (default: %lf)\n"
 		"  -h   maximum hits to consider per seed (default: %d)\n"
 		"  -ms  minimum seed matches per location (default: %d)\n"
-		"  -c   Deprecated parameter; this is ignored.  Consumes one extra arg.\n"
+		"  -c   confidence threshold (default: %u)\n"
 		"  -a   Deprecated parameter; this is ignored.  Consumes one extra arg.\n"
 		"  -t   number of threads (default is one per core)\n"
 		"  -b   bind each thread to its processor (this is the default)\n"
@@ -162,7 +130,6 @@
 		"  -F   filter output (a=aligned only, s=single hit only, u=unaligned only)\n"
 		"  -S   suppress additional processing (sorted BAM output only)\n"
 		"       i=index, d=duplicate marking\n"
->>>>>>> 055a9e58
 #if     USE_DEVTEAM_OPTIONS
 		"  -I   ignore IDs that don't match in the paired-end aligner\n"
 #ifdef  _MSC_VER    // Only need this on Windows, since memory allocation is fast on Linux
@@ -172,40 +139,6 @@
 		"  -Cxx must be followed by two + or - symbols saying whether to clip low-quality\n"
 		"       bases from front and back of read respectively; default: back only (-C-+)\n"
 		"  -M   indicates that CIGAR strings in the generated SAM file should use M (alignment\n"
-<<<<<<< HEAD
-		"       match) rather than = and X (sequence (mis-)match)\n"
-        "  -G   specify a gap penalty to use when generating CIGAR strings\n"
-        "  -pf  specify the name of a file to contain the run speed\n"
-        "  --hp Indicates not to use huge pages (this may speed up index load and slow down alignment)\n"
-        "  -D   Specifies the extra search depth (the edit distance beyond the best hit that SNAP uses to compute MAPQ).  Default 2\n"
-        "  -rg  Specify the default read group if it is not specified in the input file\n"
-        "  -R   Specify the entire read group line for the SAM/BAM output.  This must include an ID tag.  If it doesn't start with\n"
-        "       '@RG' SNAP will add that.  Specify tabs by \\t.  Two backslashes will generate a single backslash.\n"
-        "        backslash followed by anything else is illegal.  So, '-R @RG\\tID:foo\\tDS:my data' would generate reads\n"
-        "        with defualt tag foo, and an @RG line that also included the DS:my data field.\n"
-        "  -sa  Include reads from SAM or BAM files with the secondary (0x100) or supplementary (0x800) flag set; default is to drop them.\n"
-        "  -om  Output multiple alignments.  Takes as a parameter the maximum extra edit distance relative to the best alignment\n"
-        "       to allow for secondary alignments\n"
-        "  -pc  Preserve the soft clipping for reads coming from SAM or BAM files\n"
-        "  -xf  Increase expansion factor for BAM and GZ files (default %.1f)\n"
-        "\n"
-        "  -fm  Quality filtering: specify the minimum Phred score (default: %u)\n"
-        "  -fp  Quality filtering: specify the minimum percent of bases >= the minimum Phred score (default: %lf)\n"
-        "  -fo  Quality filtering: specify the Phred offset (default: %u)\n"
-        "\n"
-        "  -ct  Secondary index directory (optional)\n"
-        "  -fu  Enable fusion discovery\n"
-
-// not written yet        "  -r   Specify the content of the @RG line in the SAM header.\n"
-        "  -hdp Use Hadoop-style prefixes (reporter:status:...) on error messages, and emit hadoop-style progress messages\n"
-        "  -nu  No Ukkonen: don't reduce edit distance search based on prior candidates. This option is purely for\n"
-        "       evalutating the performance effect of using Ukkonen's algorithm rather than Smith-Waterman, and specifying\n"
-        "       it will slow down execution without improving the alignments.\n"
-        "  -no  No Ordering: don't order the evalutation of reads so as to select more likely candidates first.  This option\n"
-        "       is purely for evaluating the performance effect of the read evaluation order, and specifying it will slow\n"
-        "       down execution without improving alignments.\n"
-            ,
-=======
 		"       match) rather than = and X (sequence (mis-)match).  This is the default\n"
 		"  -=   use the new style CIGAR strings with = and X rather than M.  The opposite of -M\n"
 		"  -G   specify a gap penalty to use when generating CIGAR strings\n"
@@ -246,23 +179,25 @@
 		"       down execution without improving alignments.\n"
 		"  -nt  Don't truncate searches based on missed seed hits.  This option is purely for evaluating the performance effect\n"
 		"       of candidate truncation, and specifying it will slow down execution without improving alignments.\n"
-		,
->>>>>>> 055a9e58
+                "\n"
+                "  -fm  Quality filtering: specify the minimum Phred score (default: %u)\n"
+                "  -fp  Quality filtering: specify the minimum percent of bases >= the minimum Phred score (default: %lf)\n"
+                "  -fo  Quality filtering: specify the Phred offset (default: %u)\n"
+                "\n"
+                "  -ct  Secondary index directory (optional)\n"
+                "  -fu  Enable fusion discovery\n"		
+                ,
             commandLine,
             maxDist,
             seedCoverage,
             maxHits,
-<<<<<<< HEAD
+            confDiff,
+	    minWeightToCheck,
             expansionFactor,
-            confDiff,
+	    DEFAULT_MIN_READ_LENGTH,
             minPercentAbovePhred,
             minPhred,
             phredOffset);
-=======
-			minWeightToCheck,
-            expansionFactor,
-			DEFAULT_MIN_READ_LENGTH);
->>>>>>> 055a9e58
 
     if (extra != NULL) {
         extra->usageMessage();
@@ -386,24 +321,18 @@
     } else if (strcmp(argv[n], "-P") == 0) {
         doAlignerPrefetch = false;
         return true;
-<<<<<<< HEAD
     } else if (strcmp(argv[n], "-b") == 0) {
         bindToProcessors = true;
         return true;
+    } else if (strcmp(argv[n], "--b") == 0) {
+	bindToProcessors = false;
+	return true;
     } else if (strcmp(argv[n], "-so") == 0) {
         sortOutput = true;
         return true;
     } else if (strcmp(argv[n], "-fu") == 0) {
         enableFusions = true;
         return true;
-    } else if (strcmp(argv[n], "-S") == 0) {
-=======
-	} else if (strcmp(argv[n], "-b") == 0) {
-		bindToProcessors = true;
-		return true;
-	} else if (strcmp(argv[n], "--b") == 0) {
-		bindToProcessors = false;
-		return true;
 	} else if (strcmp(argv[n], "-so") == 0) {
 		sortOutput = true;
 		return true;
@@ -415,7 +344,6 @@
 		return true;
 	}
 	else if (strcmp(argv[n], "-S") == 0) {
->>>>>>> 055a9e58
         if (n + 1 < argc) {
             n++;
             for (const char* p = argv[n]; *p; p++) {
