/*++

Module Name:

    AlignerOptions.cpp

Abstract:

    Common parameters for running single & paired alignment.

Authors:

    Ravi Pandya, May, 2012

Environment:

    User mode service.

Revision History:

    Integrated from SingleAligner.cpp & PairedAligner.cpp

--*/

#include "stdafx.h"
#include "options.h"
#include "AlignerOptions.h"
#include "FASTQ.h"
#include "SAM.h"
#include "Bam.h"
#include "exit.h"

AlignerOptions::AlignerOptions(
    const char* i_commandLine,
    bool forPairedEnd)
    :
    commandLine(i_commandLine),
    indexDir(NULL),
    transcriptomeDir(NULL),
    contaminationDir(NULL),
    similarityMapFile(NULL),
    numThreads(GetNumberOfProcessors()),
    computeError(false),
    bindToProcessors(false),
    ignoreMismatchedIDs(false),
    outputFileTemplate(NULL),
    clipping(ClipBack),
    sortOutput(false),
    noIndex(false),
    noDuplicateMarking(false),
    noQualityCalibration(false),
    sortMemory(0),
    filterFlags(0),
    explorePopularSeeds(false),
    stopOnFirstHit(false),
	useM(false),
    gapPenalty(0),
    misalignThreshold(15),
	extra(NULL),
    rgLineContents(NULL),
    perfFileName(NULL),
    useTimingBarrier(false),
    extraSearchDepth(2),
    defaultReadGroup("FASTQ"),
    seedCountSpecified(false),
    numSeedsFromCommandLine(0),
    ignoreSecondaryAlignments(true),
    preserveClipping(false),
<<<<<<< HEAD
    confDiff(2),
    minPercentAbovePhred(90.0),
    minPhred(20),
    phredOffset(33)
=======
    expansionFactor(1.0)
>>>>>>> 21683751
{
    if (forPairedEnd) {
        maxDist                 = 15;
        seedCoverage            = 0;
        numSeedsFromCommandLine = 8;
        maxHits                 = 16000;
     } else {
        maxDist                 = 14;
        numSeedsFromCommandLine = 25;
        maxHits                 = 300;
    }

    initializeLVProbabilitiesToPhredPlus33();
}

    void
AlignerOptions::usage()
{
    usageMessage();
    soft_exit(1);
}

    void
AlignerOptions::usageMessage()
{
    fprintf(stderr,
        "Usage: \n%s\n"
        "Options:\n"
        "  -o   filename  output alignments to filename in SAM or BAM format, depending on the file extension\n"
        "  -d   maximum edit distance allowed per read or pair (default: %d)\n"
        "  -n   number of seeds to use per read\n"
        "  -sc  Seed coverage (i.e., readSize/seedSize).  Floating point.  Exclusive with -n.  (default: %lf)\n"
        "  -h   maximum hits to consider per seed (default: %d)\n"
        "  -c   confidence threshold (default: %u)\n"
        "  -a   Deprecated parameter; this is ignored.  Consumes one extra arg.\n"
        "  -t   number of threads (default is one per core)\n"
        "  -b   bind each thread to its processor (off by default)\n"
        "  -e   compute error rate assuming wgsim-generated reads\n"
        "  -P   disables cache prefetching in the genome; may be helpful for machines\n"
        "       with small caches or lots of cores/cache\n"
        "  -so  sort output file by alignment location\n"
        "  -sm  memory to use for sorting in Gb\n"
        "  -x   explore some hits of overly popular seeds (useful for filtering)\n"
        "  -f   stop on first match within edit distance limit (filtering mode)\n"
        "  -F   filter output (a=aligned only, s=single hit only, u=unaligned only)\n"
        "  -S   suppress additional processing (sorted BAM output only)\n"
        "       i=index, d=duplicate marking\n"
#if     USE_DEVTEAM_OPTIONS
        "  -I   ignore IDs that don't match in the paired-end aligner\n"
        "  -E   misalign threshold (min distance from correct location to count as error)\n"
#ifdef  _MSC_VER    // Only need this on Windows, since memory allocation is fast on Linux
        "  -B   Insert barrier after per-thread memory allocation to improve timing accuracy\n"
#endif  // _MSC_VER
#endif  // USE_DEVTEAM_OPTIONS
        "  -Cxx must be followed by two + or - symbols saying whether to clip low-quality\n"
        "       bases from front and back of read respectively; default: back only (-C-+)\n"
		"  -M   indicates that CIGAR strings in the generated SAM file should use M (alignment\n"
		"       match) rather than = and X (sequence (mis-)match)\n"
        "  -G   specify a gap penalty to use when generating CIGAR strings\n"
        "  -pf  specify the name of a file to contain the run speed\n"
        "  --hp Indicates not to use huge pages (this may speed up index load and slow down alignment)\n"
        "  -D   Specifies the extra search depth (the edit distance beyond the best hit that SNAP uses to compute MAPQ).  Default 2\n"
        "  -rg  Specify the default read group if it is not specified in the input file\n"
        "  -sa  Include reads in SAM or BAM files with the secondary alignment (0x100) flag set; default is to drop them.\n"
        "  -pc  Preserve the soft clipping for reads coming from SAM or BAM files\n"
<<<<<<< HEAD
        "\n"
        "  -fm  Quality filtering: specify the minimum Phred score (default: %u)\n"
        "  -fp  Quality filtering: specify the minimum percent of bases >= the minimum Phred score (default: %lf)\n"
        "  -fo  Quality filtering: specify the Phred offset (default: %u)\n"
        "\n"
        "  -ct  Contamination database directory (optional)\n"
=======
        "  -xf  Increase expansion factor for BAM and GZ files (default %.1f)\n"
>>>>>>> 21683751

// not written yet        "  -r   Specify the content of the @RG line in the SAM header.\n"
            ,
            commandLine,
            maxDist.start,
            seedCoverage,
            maxHits.start,
<<<<<<< HEAD
            confDiff,
            minPercentAbovePhred,
            minPhred,
            phredOffset);
=======
            expansionFactor);
>>>>>>> 21683751

    if (extra != NULL) {
        extra->usageMessage();
    }

    fprintf(stderr, "\n\n"
                "You may process more than one alignment without restarting SNAP, and if possible without reloading\n"
                "the index.  In order to do this, list on the command line all of the parameters for the first\n"
                "alignment, followed by a comma (separated by a space from the other parameters) followed by the\n"
                "parameters for the next alignment (including single or paired).  You may have as many of these\n"
                "as you please.  If two consecutive alignments use the same index, it will not be reloaded.\n"
                "So, for example, you could do 'snap single hg19-20 foo.fq -o foo.sam , paired hg19-20 end1.fq end2.fq -o paired.sam'\n"
                "and it would not reload the index between the single and paired alignments.\n",
                "SNAP doesn't parse the options for later runs until the earlier ones have completed, so if you make\n"
                "an error in one, it may take a while for you to notice.  So, be careful (or check back shortly after\n"
                "you think each run will have completed).\n");
}

    bool
AlignerOptions::parse(
    const char** argv,
    int argc,
    int& n,
    bool *done)
{
    *done = false;

    if (strcmp(argv[n], "-d") == 0) {
        if (n + 1 < argc) {
            maxDist = Range::parse(argv[n+1]);
            n++;
            return true;
        }
    } else if (strcmp(argv[n], "-n") == 0) {
        if (n + 1 < argc) {
            if (seedCountSpecified) {
                fprintf(stderr,"-sc and -n are mutually exclusive.  Please use only one.\n");
                soft_exit(1);
            }
            seedCountSpecified = true;
            numSeedsFromCommandLine = atoi(argv[n+1]);
            n++;
            return true;
        }
    } else if (strcmp(argv[n], "-sc") == 0) {
        if (n + 1 < argc) {
            if (seedCountSpecified) {
                fprintf(stderr,"-sc and -n are mutually exclusive.  Please use only one.\n");
                soft_exit(1);
            }
            seedCountSpecified = true;
            seedCoverage = atof(argv[n+1]);
            numSeedsFromCommandLine = 0;
            n++;
            return true;
        }
    } else if (strcmp(argv[n], "-h") == 0) {
        if (n + 1 < argc) {
            maxHits = Range::parse(argv[n+1]);
            n++;
            return true;
        }
    } else if (strcmp(argv[n], "-c") == 0) {
        if (n + 1 < argc) {
            confDiff = atoi(argv[n+1]);
            n++;
            return true;
        }
    } else if (strcmp(argv[n], "-a") == 0) { // adaptive conf diff is deprecated, but we just ignore it rather than throwing an error.
        if (n + 1 < argc) {
            n++;
            return true;
        }
    } else if (strcmp(argv[n], "-t") == 0) {
        if (n + 1 < argc) {
            numThreads = atoi(argv[n+1]);
            n++;
            return true;
        }
    } else if (strcmp(argv[n], "-o") == 0) {
        if (n + 1 < argc) {
            outputFileTemplate = argv[n+1];
            n++;
            return true;
        }
    } else if (strcmp(argv[n], "-e") == 0) {
        computeError = true;
        return true;
    } else if (strcmp(argv[n], "-P") == 0) {
        doAlignerPrefetch = false;
        return true;
    } else if (strcmp(argv[n], "-b") == 0) {
        bindToProcessors = true;
        return true;
    } else if (strcmp(argv[n], "-so") == 0) {
        sortOutput = true;
        return true;
    } else if (strcmp(argv[n], "-S") == 0) {
        if (n + 1 < argc) {
            n++;
            for (const char* p = argv[n]; *p; p++) {
                switch (*p) {
                case 'i':
                    noIndex = true;
                    break;
                case 'd':
                    noDuplicateMarking = true;
                    break;
                case 'q':
                    noQualityCalibration = true;
                    break;
                default:
                    return false;
                }
            }
            return true;
        }
    } else if (strcmp(argv[n], "-sm") == 0) {
        if (n + 1 < argc && argv[n+1][0] >= '0' && argv[n+1][0] <= '9') {
            sortMemory = atoi(argv[n+1]);
            n++;
            return true;
        }
    } else if (strcmp(argv[n], "-fm") == 0) {
        minPhred = atoi(argv[n+1]);
        n++;
        return true;
    } else if (strcmp(argv[n], "-fp") == 0) {
        minPercentAbovePhred = atof(argv[n+1]);
        n++;
        return true;
    } else if (strcmp(argv[n], "-fo") == 0) {
        phredOffset = atoi(argv[n+1]);
        n++;
        return true;
    } else if (strcmp(argv[n], "-ct") == 0) {
        contaminationDir = argv[n+1];
        n++;
        return true;
    } else if (strcmp(argv[n], "-F") == 0) {
        if (n + 1 < argc) {
            n++;
            if (strcmp(argv[n], "a") == 0) {
                filterFlags = FilterSingleHit | FilterMultipleHits;
            } else if (strcmp(argv[n], "s") == 0) {
                filterFlags = FilterSingleHit;
            } else if (strcmp(argv[n], "u") == 0) {
                filterFlags = FilterUnaligned;
            } else {
                return false;
            }
            return true;
        }
    } else if (strcmp(argv[n], "-x") == 0) {
        explorePopularSeeds = true;
        return true;
    } else if (strcmp(argv[n], "-f") == 0) {
        stopOnFirstHit = true;
        return true;
#if     USE_DEVTEAM_OPTIONS
    } else if (strcmp(argv[n], "-I") == 0) {
        ignoreMismatchedIDs = true;
        return true;
    } else if (strcmp(argv[n], "-E") == 0) {
        if (n + 1 < argc) {
            misalignThreshold = atoi(argv[n+1]);
            n++;
            return true;
        }
#ifdef  _MSC_VER
    } else if (strcmp(argv[n], "-B") == 0) {
        useTimingBarrier = true;
        return true;
#endif  // _MSC_VER
#endif  // USE_DEVTEAM_OPTIONS
	} else if (strcmp(argv[n], "-M") == 0) {
		useM = true;
		return true;
	} else if (strcmp(argv[n], "-sa") == 0) {
		ignoreSecondaryAlignments = false;
		return true;
	} else if (strcmp(argv[n], "-xf") == 0) {
        if (n + 1 < argc) {
            n++;
            expansionFactor = atof(argv[n]);
            return expansionFactor > 0;
        }
	} else if (strcmp(argv[n], "-pc") == 0) {
		preserveClipping = true;
		return true;
	} else if (strcmp(argv[n], "-G") == 0) {
        if (n + 1 < argc) {
            gapPenalty = atoi(argv[n+1]);
            if (gapPenalty < 1) {
                fprintf(stderr,"Gap penalty must be at least 1.\n");
                soft_exit(1);
            }
            n++;
            return true;
        } else {
            fprintf(stderr,"Must have the gap penalty value after -G\n");
        }
    } else if (strcmp(argv[n], "-r") == 0) {
#if 0   // This isn't ready yet.
        if (n + 1 < argc) {
            //
            // Check the line for sanity.  It must consist either of @RG\t<fields> or just <fields> (in which
            // case we add the @RG part).  It must contain a field called ID. Fields are separated by tabs.
            // We don't require that the fields be things that are listed in the SAM spec, however, because
            // new ones might be added.
            //
            const char *parsePointer = argv[n+1];
            if (*parsePointer == '@') {
            }

            rgLineContents = argv[n+1];
            n++;
            return true;
        }
#endif  // 0
	} else if (strcmp(argv[n], "-pf") == 0) {
        if (n + 1 < argc) {
            perfFileName = argv[n+1];
            n++;
            return true;
        } else {
            fprintf(stderr,"Must specify the name of the perf file after -pf\n");
        }
	} else if (strcmp(argv[n], "-rg") == 0) {
        if (n + 1 < argc) {
            defaultReadGroup = argv[n+1];
            n++;
            char* s = new char[1 + strlen(defaultReadGroup) + strlen("@RG\tID:\tSM:sample")];
            sprintf(s, "@RG\tID:%s\tSM:sample", defaultReadGroup);
            rgLineContents = s;
            return true;
        } else {
            fprintf(stderr,"Must specify the default read group after -rg\n");
        }
    } else if (strcmp(argv[n], "--hp") == 0) {
        BigAllocUseHugePages = false;
        return true;
	} else if (strcmp(argv[n], "-D") == 0) {
        if (n + 1 < argc) {
            extraSearchDepth = atoi(argv[n+1]);
            n++;
            return true;
        } else {
            fprintf(stderr,"Must specify the desired extra search depth after -D\n");
        }
    } else if (strlen(argv[n]) >= 2 && '-' == argv[n][0] && 'C' == argv[n][1]) {
        if (strlen(argv[n]) != 4 || '-' != argv[n][2] && '+' != argv[n][2] ||
            '-' != argv[n][3] && '+' != argv[n][3]) {

            fprintf(stderr,"Invalid -C argument.\n\n");
            return false;
        }

        if ('-' == argv[n][2]) {
            if ('-' == argv[n][3]) {
                clipping = NoClipping;
            } else {
                clipping = ClipBack;
            }
        } else {
            if ('-' == argv[n][3]) {
                clipping = ClipFront;
            } else {
                clipping = ClipFrontAndBack;
            }
        }
        return true;
    } else if (strcmp(argv[n], ",") == 0) {
        //
        // End of args for this run.
        //
        *done = true;
        return true;
    } else if (extra != NULL) {
        return extra->parse(argv, argc, n, done);
    }
    return false;
}

    bool
AlignerOptions::passFilter(
    Read* read,
    AlignmentResult result)
{
    if (filterFlags == 0) {
        return true;
    }
    switch (result) {
    case NotFound:
    case UnknownAlignment:
        return (filterFlags & FilterUnaligned) != 0;
    case SingleHit:
        return (filterFlags & FilterSingleHit) != 0;
    case MultipleHits:
        return (filterFlags & FilterMultipleHits) != 0;
    default:
        return false; // shouldn't happen!
    }
}

    void
SNAPInput::readHeader(ReaderContext& context)
{
    switch (fileType) {
    case SAMFile:
        return SAMReader::readHeader(fileName, context);
        
    case BAMFile:
        return BAMReader::readHeader(fileName, context);

    case FASTQFile:
        return FASTQReader::readHeader(fileName,  context);
        
    case GZipFASTQFile:
        return FASTQReader::readHeader(fileName,  context);

    default:
        _ASSERT(false);
    }
}

    PairedReadSupplierGenerator *
SNAPInput::createPairedReadSupplierGenerator(int numThreads, const ReaderContext& context)
{
    _ASSERT(fileType == SAMFile || fileType == BAMFile || secondFileName != NULL); // Caller's responsibility to check this

    switch (fileType) {
    case SAMFile:
        return SAMReader::createPairedReadSupplierGenerator(fileName, numThreads, context);
        
    case BAMFile:
        return BAMReader::createPairedReadSupplierGenerator(fileName,numThreads,context);

    case FASTQFile:
        return PairedFASTQReader::createPairedReadSupplierGenerator(fileName, secondFileName, numThreads, context);
        
    case GZipFASTQFile:
        return PairedFASTQReader::createPairedReadSupplierGenerator(fileName, secondFileName, numThreads, context, true);

    default:
        _ASSERT(false);
        return NULL;
    }
}

    ReadSupplierGenerator *
SNAPInput::createReadSupplierGenerator(int numThreads, const ReaderContext& context)
{
    _ASSERT(secondFileName == NULL);
    switch (fileType) {
    case SAMFile:
        return SAMReader::createReadSupplierGenerator(fileName, numThreads, context);
        
    case BAMFile:
        return BAMReader::createReadSupplierGenerator(fileName,numThreads, context);

    case FASTQFile:
        return FASTQReader::createReadSupplierGenerator(fileName, numThreads, context);
        
    case GZipFASTQFile:
        return FASTQReader::createReadSupplierGenerator(fileName, numThreads, context, true);

    default:
        _ASSERT(false);
        return NULL;
    }
}<|MERGE_RESOLUTION|>--- conflicted
+++ resolved
@@ -66,14 +66,11 @@
     numSeedsFromCommandLine(0),
     ignoreSecondaryAlignments(true),
     preserveClipping(false),
-<<<<<<< HEAD
     confDiff(2),
     minPercentAbovePhred(90.0),
     minPhred(20),
-    phredOffset(33)
-=======
+    phredOffset(33),
     expansionFactor(1.0)
->>>>>>> 21683751
 {
     if (forPairedEnd) {
         maxDist                 = 15;
@@ -139,16 +136,13 @@
         "  -rg  Specify the default read group if it is not specified in the input file\n"
         "  -sa  Include reads in SAM or BAM files with the secondary alignment (0x100) flag set; default is to drop them.\n"
         "  -pc  Preserve the soft clipping for reads coming from SAM or BAM files\n"
-<<<<<<< HEAD
+        "  -xf  Increase expansion factor for BAM and GZ files (default %.1f)\n"
         "\n"
         "  -fm  Quality filtering: specify the minimum Phred score (default: %u)\n"
         "  -fp  Quality filtering: specify the minimum percent of bases >= the minimum Phred score (default: %lf)\n"
         "  -fo  Quality filtering: specify the Phred offset (default: %u)\n"
         "\n"
         "  -ct  Contamination database directory (optional)\n"
-=======
-        "  -xf  Increase expansion factor for BAM and GZ files (default %.1f)\n"
->>>>>>> 21683751
 
 // not written yet        "  -r   Specify the content of the @RG line in the SAM header.\n"
             ,
@@ -156,14 +150,11 @@
             maxDist.start,
             seedCoverage,
             maxHits.start,
-<<<<<<< HEAD
+            expansionFactor,
             confDiff,
             minPercentAbovePhred,
             minPhred,
             phredOffset);
-=======
-            expansionFactor);
->>>>>>> 21683751
 
     if (extra != NULL) {
         extra->usageMessage();
