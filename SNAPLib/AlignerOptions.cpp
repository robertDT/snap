--- conflicted
+++ resolved
@@ -60,12 +60,9 @@
     perfFileName(NULL),
     useTimingBarrier(false),
     extraSearchDepth(2),
-<<<<<<< HEAD
-    defaultReadGroup("FASTQ")
-=======
+    defaultReadGroup("FASTQ"),
     seedCountSpecified(false),
     numSeedsFromCommandLine(0)
->>>>>>> a60aae9a
 {
     if (forPairedEnd) {
         maxDist             = 15;
