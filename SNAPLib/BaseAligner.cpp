/*++

Module Name:

    BaseAligner.cpp

Abstract:

    SNAP genome aligner

Authors:

    Bill Bolosky, August, 2011

Environment:

    User mode service.

    This class is NOT thread safe.  It's the caller's responsibility to ensure that
    at most one thread uses an instance at any time.

Revision History:

    Adapted from Matei Zaharia's Scala implementation.

--*/

#include "stdafx.h"
#include "BaseAligner.h"
#include "Compat.h"
#include "LandauVishkin.h"
#include "BigAlloc.h"
#include "mapq.h"
#include "SeedSequencer.h"
#include "exit.h"
#include "AlignerOptions.h"
#include "Error.h"

using std::min;

#ifdef TRACE_ALIGNER    // If you turn this on, then stdout writing won't work.
#define TRACE printf
#else
#define TRACE(...) {}
#endif

BaseAligner::BaseAligner(
    GenomeIndex    *i_genomeIndex,
    unsigned        i_maxHitsToConsider,
    unsigned        i_maxK,
    unsigned        i_maxReadSize,
    unsigned        i_maxSeedsToUseFromCommandLine,
    double          i_maxSeedCoverage,
    unsigned        i_extraSearchDepth,
    bool            i_noUkkonen,
    bool            i_noOrderedEvaluation,
    LandauVishkin<1>*i_landauVishkin,
    LandauVishkin<-1>*i_reverseLandauVishkin,
    AlignerStats   *i_stats,
    BigAllocator   *allocator) :
        genomeIndex(i_genomeIndex), maxHitsToConsider(i_maxHitsToConsider), maxK(i_maxK),
        maxReadSize(i_maxReadSize), maxSeedsToUseFromCommandLine(i_maxSeedsToUseFromCommandLine),
        maxSeedCoverage(i_maxSeedCoverage), readId(-1), extraSearchDepth(i_extraSearchDepth),
        explorePopularSeeds(false), stopOnFirstHit(false), stats(i_stats), 
        noUkkonen(i_noUkkonen), noOrderedEvaluation(i_noOrderedEvaluation)
/*++

Routine Description:

    Constructor for the BaseAligner class.  Aligners align reads against an indexed genome.

Arguments:

    i_genomeIndex       - The index against which to do the alignments
    i_maxHitsToConsider - The maximum number of hits to use from a seed lookup.  Any lookups that return more
                          than this are ignored.
    i_maxK              - The largest string difference to consider for any comparison.
    i_maxReadSize       - Bound on the number of bases in any read.  There's no reason to make it tight, it just affects a little memory allocation.
    i_maxSeedsToUse     - The maximum number of seeds to use when aligning any read (not counting ones ignored because they resulted in too many
                          hits).  Once we've looked up this many seeds, we just score what we've got.
    i_maxSeedCoverage   - The maximum number of seeds to use expressed as readSize/seedSize
    i_extraSearchDepth  - How deeply beyond bestScore do we search?
    i_noUkkonen         - Don't use Ukkonen's algorithm (i.e., don't reduce the max edit distance depth as we score candidates)
    i_noOrderedEvaluation-Don't order evaluating the reads by the hit count in order to drive down the max edit distance more quickly
    i_landauVishkin     - an externally supplied LandauVishkin string edit distance object.  This is useful if we're expecting repeated computations and use the LV cache.
    i_reverseLandauVishkin - the same for the reverse direction.
    i_stats             - an object into which we report out statistics
    allocator           - an allocator that's used to allocate our local memory.  This is useful for TLB optimization.  If this is supplied, the caller
                          is responsible for deallocation, we'll not deallocate any dynamic memory in our destructor.

 --*/
{
    hadBigAllocator = allocator != NULL;

    nHashTableLookups = 0;
    nLocationsScored = 0;
    nHitsIgnoredBecauseOfTooHighPopularity = 0;
    nReadsIgnoredBecauseOfTooManyNs = 0;
    nIndelsMerged = 0;

    genome = genomeIndex->getGenome();
    seedLen = genomeIndex->getSeedLength();
    doesGenomeIndexHave64BitLocations = genomeIndex->doesGenomeIndexHave64BitLocations();

    probDistance = new ProbabilityDistance(SNP_PROB, GAP_OPEN_PROB, GAP_EXTEND_PROB);  // Match Mason

    if ((i_landauVishkin == NULL) != (i_reverseLandauVishkin == NULL)) {
        WriteErrorMessage("Must supply both or neither of forward & reverse Landau-Vishkin objects.  You tried exactly one.\n");
        soft_exit(1);
    }

    if (i_landauVishkin == NULL) {
        if (allocator) {
            landauVishkin = new (allocator) LandauVishkin<>;
            reverseLandauVishkin = new (allocator) LandauVishkin<-1>;
        } else {
            landauVishkin = new LandauVishkin<>;
            reverseLandauVishkin = new LandauVishkin<-1>;
        }
        ownLandauVishkin = true;
    } else {
        landauVishkin = i_landauVishkin;
        reverseLandauVishkin = i_reverseLandauVishkin;
        ownLandauVishkin = false;
    }

    unsigned maxSeedsToUse;
    if (0 != maxSeedsToUseFromCommandLine) {
        maxSeedsToUse = maxSeedsToUseFromCommandLine;
    } else {
        maxSeedsToUse = (int)(maxSeedCoverage * maxReadSize / genomeIndex->getSeedLength());
    }

    numWeightLists = maxSeedsToUse + 1;

    candidateHashTablesSize = (maxHitsToConsider * maxSeedsToUse * 3)/2;    // *1.5 for hash table slack
    hashTableElementPoolSize = maxHitsToConsider * maxSeedsToUse * 2 ;   // *2 for RC

    if (allocator) {
        rcReadData = (char *)allocator->allocate(sizeof(char) * maxReadSize * 2); // The *2 is to allocte space for the quality string
    } else {
        rcReadData = (char *)BigAlloc(sizeof(char) * maxReadSize * 2); // The *2 is to allocte space for the quality string
    }

    rcReadQuality = rcReadData + maxReadSize;

    if (allocator) {
        reversedRead[FORWARD] = (char *)allocator->allocate(sizeof(char) * maxReadSize * 4 + 2 * MAX_K); // Times 4 to also hold RC version and genome data (+2MAX_K is for genome data)
    } else {
        reversedRead[FORWARD] = (char *)BigAlloc(sizeof(char) * maxReadSize * 4 + 2 * MAX_K); // Times 4 to also hold RC version and genome data (+2MAX_K is for genome data)
    }

    rcReadData = (char *)BigAlloc(sizeof(char) * maxReadSize);

    // treat everything but ACTG like N
    for (unsigned i = 0; i < 256; i++) {
        nTable[i] = 1;
        rcTranslationTable[i] = 'N';
    }
    reversedRead[RC] = reversedRead[FORWARD] + maxReadSize;

    rcTranslationTable['A'] = 'T';
    rcTranslationTable['G'] = 'C';
    rcTranslationTable['C'] = 'G';
    rcTranslationTable['T'] = 'A';
    rcTranslationTable['N'] = 'N';

    memset(nTable, 0, sizeof(nTable));

    nTable['N'] = 1;

    if (allocator) {
        seedUsed = (BYTE *)allocator->allocate((sizeof(BYTE) * (maxReadSize + 7 + 128) / 8));    // +128 to make sure it extends at both
    } else {
        seedUsed = (BYTE *)BigAlloc((sizeof(BYTE) * (maxReadSize + 7 + 128) / 8));    // +128 to make sure it extends at both
    }

    seedUsedAsAllocated = seedUsed; // Save the pointer for the delete.
    seedUsed += 8;  // This moves the pointer up an _int64, so we now have the appropriate before buffer.

    nUsedHashTableElements = 0;

    if (allocator) {
        candidateHashTable[FORWARD] = (HashTableAnchor *)allocator->allocate(sizeof(HashTableAnchor) * candidateHashTablesSize);
        candidateHashTable[RC] = (HashTableAnchor *)allocator->allocate(sizeof(HashTableAnchor) * candidateHashTablesSize);
        weightLists = (HashTableElement *)allocator->allocate(sizeof(HashTableElement) * numWeightLists);
        hashTableElementPool = (HashTableElement *)allocator->allocate(sizeof(HashTableElement) * hashTableElementPoolSize); // Allocte last, because it's biggest and usually unused.  This puts all of the commonly used stuff into one large page.
        hitCountByExtraSearchDepth = (unsigned *)allocator->allocate(sizeof(*hitCountByExtraSearchDepth) * extraSearchDepth);
    } else {
        candidateHashTable[FORWARD] = (HashTableAnchor *)BigAlloc(sizeof(HashTableAnchor) * candidateHashTablesSize);
        candidateHashTable[RC] = (HashTableAnchor *)BigAlloc(sizeof(HashTableAnchor) * candidateHashTablesSize);
        weightLists = (HashTableElement *)BigAlloc(sizeof(HashTableElement) * numWeightLists);
        hashTableElementPool = (HashTableElement *)BigAlloc(sizeof(HashTableElement) * hashTableElementPoolSize);
        hitCountByExtraSearchDepth = (unsigned *)BigAlloc(sizeof(*hitCountByExtraSearchDepth) * extraSearchDepth);
    }

    for (unsigned i = 0; i < hashTableElementPoolSize; i++) {
        hashTableElementPool[i].init();
    }

    for (unsigned i = 0; i < maxSeedsToUse + 1; i++) {
        weightLists[i].init();
    }

    for (Direction rc = 0; rc < NUM_DIRECTIONS; rc++) {
        memset(candidateHashTable[rc],0,sizeof(HashTableAnchor) * candidateHashTablesSize);
    }
    hashTableEpoch = 0;

 
}


#ifdef  _DEBUG
bool _DumpAlignments = false;
#endif  // _DEBUG

    void
BaseAligner::AlignRead(
        Read                    *inputRead,
        SingleAlignmentResult   *primaryResult,
        int                      maxEditDistanceForSecondaryResults,
        int                      secondaryResultBufferSize,
        int                     *nSecondaryResults,
        SingleAlignmentResult   *secondaryResults             // The caller passes in a buffer of secondaryResultBufferSize and it's filled in by AlignRead()
    )      // Retun value is true if there was enough room in the secondary alignment buffer for everything that was found.

/*++

Routine Description:

    Align a particular read, possibly constraining the search around a given location.

Arguments:

    read                                - the read to align
    primaryResult                       - the best alignment result found
    maxEditDistanceForSecondaryResults  - How much worse than the primary result should we look?
    secondaryResultBufferSize           - the size of the secondaryResults buffer.  If provided, it must be at least maxK * maxSeeds * 2.
    nRescondaryResults                  - returns the number of secondary results found
    secondaryResults                    - returns the secondary results


Return Value:

    true if there was enough space in secondaryResults, false otherwise

--*/
{   
    memset(hitCountByExtraSearchDepth, 0, sizeof(*hitCountByExtraSearchDepth) * extraSearchDepth);

    if (NULL != nSecondaryResults) {
        *nSecondaryResults = 0;
    }

    firstPassSeedsNotSkipped[FORWARD] = firstPassSeedsNotSkipped[RC] = 0;
    smallestSkippedSeed[FORWARD] = smallestSkippedSeed[RC] = 0x8fffffffffffffff;
    highestWeightListChecked = 0;

    unsigned maxSeedsToUse;
    if (0 != maxSeedsToUseFromCommandLine) {
        maxSeedsToUse = maxSeedsToUseFromCommandLine;
    } else {
        maxSeedsToUse = (int)(2 * maxSeedCoverage * inputRead->getDataLength() / genomeIndex->getSeedLength()); // 2x is for FORWARD/RC
    }

    primaryResult->location = InvalidGenomeLocation; // Value to return if we don't find a location.
    primaryResult->direction = FORWARD;              // So we deterministically print the read forward in this case.
    primaryResult->score = UnusedScoreValue;
    primaryResult->status = NotFound;

    unsigned lookupsThisRun = 0;

    popularSeedsSkipped = 0;

    //
    // A bitvector for used seeds, indexed on the starting location of the seed within the read.
    //
    if (inputRead->getDataLength() > maxReadSize) {
        WriteErrorMessage("BaseAligner:: got too big read (%d > %d)\n" 
                          "Increase MAX_READ_LENGTH at the beginning of Read.h and recompile\n", inputRead->getDataLength(), maxReadSize);
        soft_exit(1);
    }

    if ((int)inputRead->getDataLength() < seedLen) {
        //
        // Too short to have any seeds, it's hopeless.
        // No need to finalize secondary results, since we don't have any.
        //
        return;
    }

#ifdef TRACE_ALIGNER
    printf("Aligning read '%.*s':\n%.*s\n%.*s\n", inputRead->getIdLength(), inputRead->getId(), inputRead->getDataLength(), inputRead->getData(),
            inputRead->getDataLength(), inputRead->getQuality());
#endif

#ifdef  _DEBUG
    if (_DumpAlignments) {
        printf("BaseAligner: aligning read ID '%.*s', data '%.*s'\n", inputRead->getIdLength(), inputRead->getId(), inputRead->getDataLength(), inputRead->getData());
    }
#endif  // _DEBUG

    //
    // Clear out the seed used array.
    //
    memset(seedUsed, 0, (inputRead->getDataLength() + 7) / 8);

    unsigned readLen = inputRead->getDataLength();
    const char *readData = inputRead->getData();
    const char *readQuality = inputRead->getQuality();
    unsigned countOfNs = 0;
    for (unsigned i = 0; i < readLen; i++) {
        char baseByte = readData[i];
        char complement = rcTranslationTable[baseByte];
        rcReadData[readLen - i - 1] = complement;
        rcReadQuality[readLen - i - 1] = readQuality[i];
        reversedRead[FORWARD][readLen - i - 1] = baseByte;
        reversedRead[RC][i] = complement;
        countOfNs += nTable[baseByte];
    }

    if (countOfNs > maxK) {
        nReadsIgnoredBecauseOfTooManyNs++;
        // No need to finalize secondary results, since we don't have any.
        return;
    }

    //
    // Block off any seeds that would contain an N.
    //
    if (countOfNs > 0) {
        int minSeedToConsiderNing = 0; // In English, any word can be verbed. Including, apparently, "N."
        for (int i = 0; i < (int) readLen; i++) {
            if (BASE_VALUE[readData[i]] > 3) {
                int limit = __min(i + seedLen - 1, readLen-1);
                for (int j = __max(minSeedToConsiderNing, i - (int) seedLen + 1); j <= limit; j++) {
                    SetSeedUsed(j);
                }
                minSeedToConsiderNing = limit+1;
                if (minSeedToConsiderNing >= (int) readLen)
                    break;
            }
        }
    }

    Read reverseComplimentRead;
    Read *read[NUM_DIRECTIONS];
    read[FORWARD] = inputRead;
    read[RC] = &reverseComplimentRead;
    read[RC]->init(NULL, 0, rcReadData, rcReadQuality, readLen);

    clearCandidates();

    //
    // Initialize the bases table, which represents which bases we've checked.
    // We have readSize - seeds size + 1 possible seeds.
    //
    unsigned nPossibleSeeds = readLen - seedLen + 1;
    TRACE("nPossibleSeeds: %d\n", nPossibleSeeds);

    unsigned nextSeedToTest = 0;
    unsigned wrapCount = 0;
    lowestPossibleScoreOfAnyUnseenLocation[FORWARD] = lowestPossibleScoreOfAnyUnseenLocation[RC] = 0;
    mostSeedsContainingAnyParticularBase[FORWARD] = mostSeedsContainingAnyParticularBase[RC] = 1;  // Instead of tracking this for real, we're just conservative and use wrapCount+1.  It's faster.
    bestScore = UnusedScoreValue;
    secondBestScore = UnusedScoreValue;
    nSeedsApplied[FORWARD] = nSeedsApplied[RC] = 0;
    lvScores = 0;
    lvScoresAfterBestFound = 0;
    probabilityOfAllCandidates = 0.0;
    probabilityOfBestCandidate = 0.0;

    scoreLimit = maxK + extraSearchDepth; // For MAPQ computation

    while (nSeedsApplied[FORWARD] + nSeedsApplied[RC] < maxSeedsToUse) {
        //
        // Choose the next seed to use.  Choose the first one that isn't used
        //
        if (nextSeedToTest >= nPossibleSeeds) {
            //
            // We're wrapping.  We want to space the seeds out as much as possible, so if we had
            // a seed length of 20 we'd want to take 0, 10, 5, 15, 2, 7, 12, 17.  To make the computation
            // fast, we use use a table lookup.
            //
            wrapCount++;
            if (wrapCount >= seedLen) {
                //
                // We tried all possible seeds without matching or even getting enough seeds to
                // exceed our seed count.  Do the best we can with what we have.
                //
#ifdef TRACE_ALIGNER
                printf(stderr, "Calling score with force=true because we wrapped around enough\n");
#endif
                score(
                    true,
                    read,
                    primaryResult,
                    maxEditDistanceForSecondaryResults,
                    secondaryResultBufferSize,
                    nSecondaryResults,
                    secondaryResults);

#ifdef  _DEBUG
                if (_DumpAlignments) printf("\tFinal result score %d MAPQ %d (%e probability of best candidate, %e probability of all candidates)  at %u\n", 
                                            primaryResult->score, primaryResult->mapq, probabilityOfBestCandidate, probabilityOfAllCandidates, primaryResult->location);
#endif  // _DEBUG
                finalizeSecondaryResults(nSecondaryResults, secondaryResults, maxEditDistanceForSecondaryResults, bestScore);
                return;
            }
            nextSeedToTest = GetWrappedNextSeedToTest(seedLen, wrapCount);

            mostSeedsContainingAnyParticularBase[FORWARD] = mostSeedsContainingAnyParticularBase[RC] = wrapCount + 1;
        }

        while (nextSeedToTest < nPossibleSeeds && IsSeedUsed(nextSeedToTest)) {
            //
            // This seed is already used.  Try the next one.
            //
            TRACE("Skipping due to IsSeedUsed\n");
            nextSeedToTest++;
        }
        if (nextSeedToTest >= nPossibleSeeds) {
            //
            // Unusable seeds have pushed us past the end of the read.  Go back around the outer loop so we wrap properly.
            //
            TRACE("Eek, we're past the end of the read\n");
            continue;
        }

        SetSeedUsed(nextSeedToTest);

        if (!Seed::DoesTextRepresentASeed(read[FORWARD]->getData() + nextSeedToTest, seedLen)) {
            continue;
        }

        Seed seed(read[FORWARD]->getData() + nextSeedToTest, seedLen);

        _int64        nHits[NUM_DIRECTIONS];                // Number of times this seed hits in the genome
        const GenomeLocation  *hits[NUM_DIRECTIONS];        // The actual hits (of size nHits)
        GenomeLocation singletonHits[NUM_DIRECTIONS];       // Storage for single hits (this is required for 64 bit genome indices, since they might use fewer than 8 bytes internally)

        const unsigned *hits32[NUM_DIRECTIONS];

        if (doesGenomeIndexHave64BitLocations) {
            genomeIndex->lookupSeed(seed, &nHits[FORWARD], &hits[FORWARD], &nHits[RC], &hits[RC], &singletonHits[FORWARD], &singletonHits[RC]);
        } else {
            genomeIndex->lookupSeed32(seed, &nHits[FORWARD], &hits32[FORWARD], &nHits[RC], &hits32[RC]);
        }

        nHashTableLookups++;
        lookupsThisRun++;


#ifdef  _DEBUG
        if (_DumpAlignments) {
            printf("\tSeed offset %2d, %4d hits, %4d rcHits.", nextSeedToTest, nHits[0], nHits[1]);
            for (int rc = 0; rc < 2; rc++) {
                for (unsigned i = 0; i < __min(nHits[rc], 5); i++) {
                    printf(" %sHit at %9llu.", rc == 1 ? "RC " : "", doesGenomeIndexHave64BitLocations ? hits[rc][i] : (_int64)hits32[rc][i]);
                }
            }
            printf("\n");
        }
#endif  // _DEUBG

#ifdef TRACE_ALIGNER
        printf("Looked up seed %.*s (offset %d): hits=%u, rchits=%u\n",
                seedLen, inputRead->getData() + nextSeedToTest, nextSeedToTest, nHits[0], nHits[1]);
        for (int rc = 0; rc < 2; rc++) {
            if (nHits[rc] <= maxHitsToConsider) {
                printf("%sHits:", rc == 1 ? "RC " : "");
                for (unsigned i = 0; i < nHits[rc]; i++)
                    printf(" %u", hits[rc][i]);
                printf("\n");
            }
        }
#endif

        bool appliedEitherSeed = false;

        for (Direction direction = 0; direction < NUM_DIRECTIONS; direction++) {
            if (nHits[direction] > maxHitsToConsider && !explorePopularSeeds) {
                //
                // This seed is matching too many places.  Just pretend we never looked and keep going.
                //
                nHitsIgnoredBecauseOfTooHighPopularity++;
                popularSeedsSkipped++;
                smallestSkippedSeed[direction] = __min(nHits[direction], smallestSkippedSeed[direction]);
            } else {
                if (0 == wrapCount) {
                    firstPassSeedsNotSkipped[direction]++;
                }

                //
                // Update the candidates list with any hits from this seed.  If lowest possible score of any unseen location is
                // more than best_score + confDiff then we know that if this location is newly seen then its location won't ever be a
                // winner, and we can ignore it.
                //

                unsigned offset;
                if (direction == FORWARD) {
                    offset = nextSeedToTest;
                } else {
                    //
                    // The RC seed is at offset ReadSize - SeedSize - seed offset in the RC seed.
                    //
                    // To see why, imagine that you had a read that looked like 0123456 (where the digits
                    // represented some particular bases, and digit' is the base's complement). Then the
                    // RC of that read is 6'5'4'3'2'1'.  So, when we look up the hits for the seed at
                    // offset 0 in the forward read (i.e. 012 assuming a seed size of 3) then the index
                    // will also return the results for the seed's reverse complement, i.e., 3'2'1'.
                    // This happens as the last seed in the RC read.
                    //
                    offset = readLen - seedLen - nextSeedToTest;
                }

                const unsigned prefetchDepth = 30;
                _int64 limit = min(nHits[direction], (_int64)maxHitsToConsider) + prefetchDepth;
                for (unsigned iBase = 0 ; iBase < limit; iBase += prefetchDepth) {
                    //
                    // This works in two phases: we launch prefetches for a group of hash table lines,
                    // then we do all of the inserts, and then repeat.
                    //

		  _int64 innerLimit = min((_int64)iBase + prefetchDepth, min(nHits[direction], (_int64)maxHitsToConsider));
                    if (doAlignerPrefetch) {
                        for (unsigned i = iBase; i < innerLimit; i++) {
                            if (doesGenomeIndexHave64BitLocations) {
                                prefetchHashTableBucket(GenomeLocationAsInt64(hits[direction][i]) - offset, direction);
                            } else {
                                prefetchHashTableBucket(hits32[direction][i] - offset, direction);
                            }
                        }
                    }

                    for (unsigned i = iBase; i < innerLimit; i++) {
                        //
                        // Find the genome location where the beginning of the read would hit, given a match on this seed.
                        //
<<<<<<< HEAD
                        unsigned genomeLocationOfThisHit = hits[direction][i] - offset;
						_ASSERT(genomeLocationOfThisHit < genome->getCountOfBases());

                        if (genomeLocationOfThisHit < minLocation ||
                                genomeLocationOfThisHit > maxLocation ||
                                hits[direction][i] < offset) {
                            continue;
=======
                        GenomeLocation genomeLocationOfThisHit;
                        if (doesGenomeIndexHave64BitLocations) {
                            genomeLocationOfThisHit = hits[direction][i] - offset;
                        } else {
                            genomeLocationOfThisHit = hits32[direction][i] - offset;
>>>>>>> 74f3cbb8
                        }

                        Candidate *candidate = NULL;
                        HashTableElement *hashTableElement;

                        findCandidate(genomeLocationOfThisHit, direction, &candidate, &hashTableElement);

                        if (NULL != hashTableElement) {
                            if (!noOrderedEvaluation) {     // If noOrderedEvaluation, just leave them all on the one-hit weight list so they get evaluated in whatever order
                                incrementWeight(hashTableElement);
                            }
                            candidate->seedOffset = offset;
                            _ASSERT((unsigned)candidate->seedOffset <= readLen - seedLen);
                        } else if (lowestPossibleScoreOfAnyUnseenLocation[direction] <= scoreLimit) {
                            _ASSERT(offset <= readLen - seedLen);
                            allocateNewCandidate(genomeLocationOfThisHit, direction, lowestPossibleScoreOfAnyUnseenLocation[direction],
                                    offset, &candidate, &hashTableElement);
                        }
                    }
                }
                nSeedsApplied[direction]++;
                appliedEitherSeed = true;
            } // not too popular
        }   // directions

#if 1
        nextSeedToTest += seedLen;
#else   // 0

        //
        // If we don't have enough seeds left to reach the end of the read, space out the seeds more-or-less evenly.
        //
        if ((maxSeedsToUse - (nSeedsApplied[FORWARD] + nSeedsApplied[RC]) + 1) * seedLen + nextSeedToTest < nPossibleSeeds) {
            _ASSERT((nPossibleSeeds + nextSeedToTest) / (maxSeedsToUse - (nSeedsApplied[FORWARD] + nSeedsApplied[RC]) + 1) > seedLen);
            nextSeedToTest += (nPossibleSeeds + nextSeedToTest) / (maxSeedsToUse - (nSeedsApplied[FORWARD] + nSeedsApplied[RC]) + 1);
        } else {
            nextSeedToTest += seedLen;
        }

#endif // 0


        if (appliedEitherSeed) {
            //
            // And finally, try scoring.
            //
            if (score(
                    false,
                    read,
                    primaryResult,
                    maxEditDistanceForSecondaryResults,
                    secondaryResultBufferSize,
                    nSecondaryResults,
                    secondaryResults)) {

#ifdef  _DEBUG
                if (_DumpAlignments) printf("\tFinal result score %d MAPQ %d at %u\n", primaryResult->score, primaryResult->mapq, primaryResult->location);
#endif  // _DEBUG

                finalizeSecondaryResults(nSecondaryResults, secondaryResults, maxEditDistanceForSecondaryResults, bestScore);
                return;
            }
        }
    }

    //
    // Do the best with what we've got.
    //
#ifdef TRACE_ALIGNER
    printf("Calling score with force=true because we ran out of seeds\n");
#endif
    score(
        true,
        read,
        primaryResult,
        maxEditDistanceForSecondaryResults,
        secondaryResultBufferSize,
        nSecondaryResults,
        secondaryResults);

#ifdef  _DEBUG
    if (_DumpAlignments) printf("\tFinal result score %d MAPQ %d (%e probability of best candidate, %e probability of all candidates) at %u\n", primaryResult->score, primaryResult->mapq, probabilityOfBestCandidate, probabilityOfAllCandidates, primaryResult->location);
#endif  // _DEBUG

    finalizeSecondaryResults(nSecondaryResults, secondaryResults, maxEditDistanceForSecondaryResults, bestScore);
    return;
}

    bool
BaseAligner::score(
        bool                     forceResult,
        Read                    *read[NUM_DIRECTIONS],
        SingleAlignmentResult   *primaryResult,
        int                      maxEditDistanceForSecondaryResults,
        int                      secondaryResultBufferSize,
        int                     *nSecondaryResults,
        SingleAlignmentResult   *secondaryResults)
/*++

Routine Description:

    Make progress in scoring a possibly partial alignment.  This is a private method of the BaseAligner class that's used
    only by AlignRead.

    It does a number of things.  First, it computes the lowest possible score of any unseen location.  This is useful
    because once we have a scored hit that's more than confDiff better than all unseen locations, there's no need to
    lookup more of them, we can just score what we've got and be sure that the answer is right (unless errors have
    pushed the read to be closer to a wrong location than to the correct one, in which case it's hopeless).

    It then decides whether it should score a location, and if so what one to score.  It chooses the unscored
    location that's got the highest weight (i.e., appeared in the most hash table lookups), since that's most
    likely to be the winner.  If there are multiple candidates with the same best weight, it breaks the tie using
    the best possible score for the candidates (which is determined when they're first hit).  Remaining ties are
    broken arbitrarily.

    It merges indels with scored candidates.  If there's an insertion or deletion in the read, then we'll get very
    close but unequal results out of the hash table lookup for parts of the read on opposite sides of the
    insertion or deletion.  This throws out the one with the worse score.

    It then figures out if we have a definitive answer, and says what that is.

Arguments:

    forceResult                             - should we generate an answer even if it's not definitive?
    read                                    - the read we're aligning in both directions
    result                                  - returns the result if we reach one
    singleHitGenomeLocation                 - returns the location in the genome if we return a single hit
    hitDirection                            - if we return a single hit, indicates its direction
    candidates                              - in/out the array of candidates that have hit and possibly been scored
    mapq                                    - returns the map quality if we've reached a final result
    secondary                               - returns secondary alignment locations & directions (optional)

Return Value:

    true iff we've reached a result.  When called with forceResult, we'll always return true.

--*/
{
#ifdef TRACE_ALIGNER
    printf("score() called with force=%d nsa=%d nrcsa=%d best=%u bestloc=%u 2nd=%u\n",
        forceResult, nSeedsApplied[FORWARD], nSeedsApplied[RC], bestScore, bestScoreGenomeLocation, secondBestScore);
    //printf("Candidates:\n");
    //for (int i = 0; i < nCandidates; i++) {
    //    Candidate* c = candidates + i;
    //    printf("  loc=%u rc=%d weight=%u minps=%u scored=%d score=%u r=%u-%u\n",
    //        c->genomeLocation, c->isRC, c->weight, c->minPossibleScore, c->scored,
    //        c->score, c->minRange, c->maxRange);
    //}
    //printf("\n\n");
#endif

    if (0 == mostSeedsContainingAnyParticularBase[FORWARD] && 0 == mostSeedsContainingAnyParticularBase[RC]) {
        //
        // The only way we can get here is if we've tried all of the seeds that we're willing
        // to try and every one of them generated too many hits to process.  Declare
        // a multi hit and give up.
        //
        _ASSERT(forceResult);
        primaryResult->status = MultipleHits;
        primaryResult->mapq = 0;
        return true;
    }

    //
    // Recompute lowestPossibleScore.
    //
    for (Direction direction = 0; direction < 2; direction++) {
        if (0 != mostSeedsContainingAnyParticularBase[direction]) {
            lowestPossibleScoreOfAnyUnseenLocation[direction] =
                __max(lowestPossibleScoreOfAnyUnseenLocation[direction],
                      nSeedsApplied[direction] / mostSeedsContainingAnyParticularBase[direction]);
        }
    }

#ifdef TRACE_ALIGNER
    printf("Lowest possible scores for unseen locations: %d (fwd), %d (RC)\n",
        lowestPossibleScoreOfAnyUnseenLocation[FORWARD],
        lowestPossibleScoreOfAnyUnseenLocation[RC]);
#endif

    unsigned weightListToCheck = highestUsedWeightList;

    do {
        //
        // Grab the next element to score, and score it.
        //

        while (weightListToCheck > 0 && weightLists[weightListToCheck].weightNext == &weightLists[weightListToCheck]) {
            weightListToCheck--;
            highestUsedWeightList = weightListToCheck;
        }

        if (__min(lowestPossibleScoreOfAnyUnseenLocation[FORWARD],lowestPossibleScoreOfAnyUnseenLocation[RC]) > scoreLimit || forceResult) {
            if (weightListToCheck == 0) {
                //
                // We've scored all live candidates and excluded all non-candidates, or we've checked enough that we've hit the cutoff.  We have our
                // answer.
                //
                primaryResult->score = bestScore;
                if (bestScore <= maxK) {
                    primaryResult->location = bestScoreGenomeLocation;
                    primaryResult->mapq = computeMAPQ(probabilityOfAllCandidates, probabilityOfBestCandidate, bestScore, popularSeedsSkipped);
                    if (primaryResult->mapq >= MAPQ_LIMIT_FOR_SINGLE_HIT) {
                        primaryResult->status = SingleHit;
                    } else {
                        primaryResult->status = MultipleHits;
                    }
                    return true;
                } else {
                    // If none of our seeds was below the popularity threshold, report this as MultipleHits; otherwise,
                    // report it as NotFound
                    primaryResult->status = (nSeedsApplied[FORWARD] == 0 && nSeedsApplied[RC] == 0) ? MultipleHits : NotFound;
                    primaryResult->mapq = 0;
                    return true;
                }
            }
            //
            // Nothing that we haven't already looked up can possibly be the answer.  Score what we've got and exit.
            //
            forceResult = true;
        } else if (weightListToCheck == 0) {
            //
            // No candidates, look for more.
            //
            return false;
        }

        HashTableElement *elementToScore = weightLists[weightListToCheck].weightNext;
        _ASSERT(!elementToScore->allExtantCandidatesScored);
        _ASSERT(elementToScore->candidatesUsed != 0);
        _ASSERT(elementToScore != &weightLists[weightListToCheck]);

        if (doAlignerPrefetch) {
            //
            // Our prefetch pipeline is one loop out we get the genome data for the next loop, and two loops out we get the element to score.
            //
            _mm_prefetch((const char *)(elementToScore->weightNext->weightNext), _MM_HINT_T2);   // prefetch the next element, it's likely to be the next thing we score.
            genome->prefetchData(elementToScore->weightNext->baseGenomeLocation);
        }

        if (elementToScore->lowestPossibleScore <= scoreLimit) {

            unsigned long candidateIndexToScore;
            _uint64 candidatesMask = elementToScore->candidatesUsed;
            while (_BitScanForward64(&candidateIndexToScore,candidatesMask)) {
                _uint64 candidateBit = ((_uint64)1 << candidateIndexToScore);
                candidatesMask &= ~candidateBit;
                if ((elementToScore->candidatesScored & candidateBit) != 0) {
                    // Already scored it, or marked it as scored due to using ProbabilityDistance
                    continue;
                }

                bool anyNearbyCandidatesAlreadyScored = elementToScore->candidatesScored != 0;

                elementToScore->candidatesScored |= candidateBit;
                _ASSERT(candidateIndexToScore < hashTableElementSize);
                Candidate *candidateToScore = &elementToScore->candidates[candidateIndexToScore];

                GenomeLocation genomeLocation = elementToScore->baseGenomeLocation + candidateIndexToScore;
                GenomeLocation elementGenomeLocation = genomeLocation;    // This is the genome location prior to any adjustments for indels

                //
                // We're about to run edit distance computation on the genome.  Launch a prefetch for it
                // so that it's in cache when we do (or at least on the way).
                //
                if (doAlignerPrefetch) {
                    genomeIndex->prefetchGenomeData(genomeLocation);
                }

                unsigned score = -1;
                double matchProbability = 0;
                unsigned readDataLength = read[elementToScore->direction]->getDataLength();
                GenomeDistance genomeDataLength = readDataLength + MAX_K; // Leave extra space in case the read has deletions
                const char *data = genome->getSubstring(genomeLocation, genomeDataLength);
                if (NULL == data) {
                    //
                    // We're up against the end of a chromosome.  Reduce the extra space enough that it isn't too
                    // long.  We're willing to reduce it to less than the length of a read, because the read could
                    // butt up against the end of the chromosome and have insertions in it.
                    //
                    const Genome::Contig *contig = genome->getContigAtLocation(genomeLocation);

                    if (contig != NULL) {
                        GenomeLocation endLocation;
                        if (genomeLocation + readDataLength + MAX_K >= GenomeLocation(0) + genome->getCountOfBases()) {
                            endLocation = GenomeLocation(0) + genome->getCountOfBases();
                        } else {
                            const Genome::Contig *nextContig = genome->getNextContigAfterLocation(genomeLocation);
                            _ASSERT(contig->beginningLocation <= genomeLocation && contig != nextContig);

                            endLocation = nextContig->beginningLocation;
                        }
                        genomeDataLength = endLocation - genomeLocation - 1;
                        if (genomeDataLength >= readDataLength - MAX_K) {
                            data = genome->getSubstring(genomeLocation, genomeDataLength);
                            _ASSERT(NULL != data);
                        }
                    }
                }

                if (data != NULL) {
                    Read *readToScore = read[elementToScore->direction];

                    _ASSERT(candidateToScore->seedOffset + seedLen <= readToScore->getDataLength());

                    //
                    // Compute the distance separately in the forward and backward directions from the seed, to allow
                    // arbitrary offsets at both the start and end.
                    //
                    double matchProb1, matchProb2;
                    int score1, score2;
                    // First, do the forward direction from where the seed aligns to past of it
                    int readLen = readToScore->getDataLength();
                    int seedLen = genomeIndex->getSeedLength();
                    int seedOffset = candidateToScore->seedOffset; // Since the data is reversed
                    int tailStart = seedOffset + seedLen;

                    _ASSERT(!memcmp(data+seedOffset, readToScore->getData() + seedOffset, seedLen));

                    int textLen = (int)__min(genomeDataLength - tailStart, 0x7ffffff0);
                    score1 = landauVishkin->computeEditDistance(data + tailStart, textLen, readToScore->getData() + tailStart, readToScore->getQuality() + tailStart, readLen - tailStart,
                        scoreLimit, &matchProb1);

                    if (score1 == -1) {
                        score = -1;
                    } else {
                        // The tail of the read matched; now let's reverse match the reference genome and the head
                        int limitLeft = scoreLimit - score1;
                        int genomeLocationOffset;
                        score2 = reverseLandauVishkin->computeEditDistance(data + seedOffset, seedOffset + MAX_K, reversedRead[elementToScore->direction] + readLen - seedOffset,
                                                                                    read[OppositeDirection(elementToScore->direction)]->getQuality() + readLen - seedOffset, seedOffset, limitLeft, &matchProb2,
                                                                                    &genomeLocationOffset);

                        if (score2 == -1) {
                            score = -1;
                        } else {
                            score = score1 + score2;
                            // Map probabilities for substrings can be multiplied, but make sure to count seed too
                            matchProbability = matchProb1 * matchProb2 * pow(1 - SNP_PROB, seedLen);

                            //
                            // Adjust the genome location based on any indels that we found.
                            //
                            genomeLocation += genomeLocationOffset;

                            //
                            // We could mark as scored anything in between the old and new genome offsets, but it's probably not worth the effort since this is
                            // so rare and all it would do is same time.
                            //
                        }
                    }
                } else { // if we had genome data to compare against
                    matchProbability = 0;
                }
#ifdef TRACE_ALIGNER
                printf("Computing distance at %u (RC) with limit %d: %d (prob %g)\n",
                        genomeLocation, scoreLimit, score, matchProbability);
#endif


#ifdef  _DEBUG
                if (_DumpAlignments) printf("Scored %9u weight %2d limit %d, result %2d %s\n", genomeLocation, elementToScore->weight, scoreLimit, score, elementToScore->direction ? "RC" : "");
#endif  // _DEBUG

                candidateToScore->score = score;

                nLocationsScored++;
                lvScores++;
                lvScoresAfterBestFound++;

                //
                // Handle the special case where we just scored a different offset for a region that's already been scored.  This can happen when
                // there are indels in the read.  In this case, we want to treat them as a single aignment, not two different ones (which would
                // cause us to lose confidence in the alignment, since they're probably both pretty good).
                //
                if (anyNearbyCandidatesAlreadyScored) {
                    if (elementToScore->bestScore < score || elementToScore->bestScore == score && matchProbability <= elementToScore->matchProbabilityForBestScore) {
                        //
                        // This is a no better mapping than something nearby that we already tried.  Just ignore it.
                        //
                        continue;
                    }
                } else {
                    _ASSERT(elementToScore->matchProbabilityForBestScore == 0.0);
                }

                elementToScore->bestScoreGenomeLocation = genomeLocation;

                //
                // Look up the hash table element that's closest to the genomeLocation but that doesn't
                // contain it, to check if this location is already scored.
                //
                // We do this computation in a strange way in order to avoid generating a branch instruction that
                // the processor's branch predictor will get wrong half of the time.  Think about it like this:
                // The genome location lies in a bucket of size hashTableElementSize.  Its offset in the bucket
                // is genomeLocation % hashTableElementSize.  If we take that quantity and integer divide it by
                // hashTableElementSize / 2, we get 0 if it's in the first half and 1 if it's in the second.  Double that and subtract
                // one, and you're at the right place with no branches.
                //
                HashTableElement *nearbyElement;
                GenomeLocation nearbyGenomeLocation;
                if (-1 != score) {
                    nearbyGenomeLocation = elementGenomeLocation + (2*(GenomeLocationAsInt64(elementGenomeLocation) % hashTableElementSize / (hashTableElementSize/2)) - 1) * (hashTableElementSize/2);
                    _ASSERT((GenomeLocationAsInt64(elementGenomeLocation) % hashTableElementSize >= (hashTableElementSize/2) ? elementGenomeLocation + (hashTableElementSize/2) : elementGenomeLocation - (hashTableElementSize/2)) == nearbyGenomeLocation);   // Assert that the logic in the above comment is right.

                    findElement(nearbyGenomeLocation, elementToScore->direction, &nearbyElement);
                } else {
                    nearbyElement = NULL;
                }

                if (NULL != nearbyElement && nearbyElement->candidatesScored != 0) {
                    //
                    // Just because there's a "nearby" element doesn't mean it's really within the maxMergeDist.  Check that now.
                    //
                    if (!genomeLocationIsWithin(genomeLocation, nearbyElement->bestScoreGenomeLocation, maxMergeDist)) {

                        //
                        // There's a nearby element, but its best score is too far away to merge.  Forget it.
                        //
                        nearbyElement = NULL;
                    }

                    if (NULL != nearbyElement) {
                        if (nearbyElement->bestScore < score || nearbyElement->bestScore == score && nearbyElement->matchProbabilityForBestScore >= matchProbability) {
                            //
                            // Again, this no better than something nearby we already tried.  Give up.
                            //
                            continue;
                        }
                        anyNearbyCandidatesAlreadyScored = true;
                        probabilityOfAllCandidates = __max(0.0, probabilityOfAllCandidates - nearbyElement->matchProbabilityForBestScore);
                        nearbyElement->matchProbabilityForBestScore = 0;    // keeps us from backing it out twice
                    }
                }

                probabilityOfAllCandidates = __max(0.0, probabilityOfAllCandidates - elementToScore->matchProbabilityForBestScore); // need the max due to floating point lossage.
                probabilityOfAllCandidates += matchProbability; // Don't combine this with the previous line, it introduces floating point unhappiness.
                elementToScore->matchProbabilityForBestScore = matchProbability;
                elementToScore->bestScore = score;

                if (bestScore > score ||
                    (bestScore == score && matchProbability > probabilityOfBestCandidate)) {

                    //
                    // We have a new best score.  The old best score becomes the second best score, unless this is the same as the best or second best score
                    //

                    if ((secondBestScore == UnusedScoreValue || !(secondBestScoreGenomeLocation + maxMergeDist > genomeLocation && secondBestScoreGenomeLocation < genomeLocation + maxMergeDist)) &&
                        (bestScore == UnusedScoreValue || !(bestScoreGenomeLocation + maxMergeDist > genomeLocation && bestScoreGenomeLocation < genomeLocation + maxMergeDist)) &&
                        (!anyNearbyCandidatesAlreadyScored || (GenomeLocationAsInt64(bestScoreGenomeLocation) / maxMergeDist != GenomeLocationAsInt64(genomeLocation) / maxMergeDist &&
                                                               GenomeLocationAsInt64(secondBestScoreGenomeLocation) / maxMergeDist != GenomeLocationAsInt64(genomeLocation) / maxMergeDist))) {
                            secondBestScore = bestScore;
                            secondBestScoreGenomeLocation = bestScoreGenomeLocation;
                            secondBestScoreDirection = primaryResult->direction;
                    }

                    //
                    // If we're tracking secondary alignments, put the old best score in as a new secondary alignment
                    //
                    if (NULL != secondaryResults && (int)(bestScore - score) <= maxEditDistanceForSecondaryResults) { // bestScore is initialized to UnusedScoreValue, which is large, so this won't fire if this is the first candidate
                        if (secondaryResultBufferSize <= *nSecondaryResults) {
                            WriteErrorMessage("Out of secondary result buffer in BaseAliner::score(), which shouldn't be possible");
                            soft_exit(1);
                        }

                        SingleAlignmentResult *result = &secondaryResults[*nSecondaryResults];
                        result->direction = primaryResult->direction;
                        result->location = bestScoreGenomeLocation;
                        result->mapq = 0;
                        result->score = bestScore;
                        result->status = MultipleHits;

                        _ASSERT(result->score != -1);

                        (*nSecondaryResults)++;
                    }

                    bestScore = score;
                    probabilityOfBestCandidate = matchProbability;
                    _ASSERT(probabilityOfBestCandidate <= probabilityOfAllCandidates);
                    bestScoreGenomeLocation = genomeLocation;
                    primaryResult->location = bestScoreGenomeLocation;
                    primaryResult->score = bestScore;
                    primaryResult->direction = elementToScore->direction;

                    lvScoresAfterBestFound = 0;
                } else {
                    if (secondBestScore > score) {
                        //
                        // A new second best.
                        //
                        secondBestScore = score;
                        secondBestScoreGenomeLocation = genomeLocation;
                        secondBestScoreDirection = elementToScore->direction;
                    }

                    //
                    // If this is close enough, record it as a secondary alignment.
                    //
                    if (-1 != maxEditDistanceForSecondaryResults && NULL != secondaryResults && (int)(bestScore - score) <= maxEditDistanceForSecondaryResults && score != -1) {
                         if (secondaryResultBufferSize <= *nSecondaryResults) {
                            WriteErrorMessage("Out of secondary result buffer in BaseAliner::score(), which shouldn't be possible");
                            soft_exit(1);
                        }

                        SingleAlignmentResult *result = &secondaryResults[*nSecondaryResults];
                        result->direction = elementToScore->direction;
                        result->location = genomeLocation;
                        result->mapq = 0;
                        result->score = score;
                        result->status = MultipleHits;

                        _ASSERT(result->score != -1);

                        (*nSecondaryResults)++;
                    }
                }

                if (stopOnFirstHit && bestScore <= maxK) {
                    // The user just wanted to find reads that match the database within some distance, but doesn't
                    // care about the best alignment. Stop now but mark the result as MultipleHits because we're not
                    // confident that it's the best one.  We don't support mapq in this secnario, because we haven't
                    // explored enough to compute it.
                    primaryResult->status = MultipleHits;
                    primaryResult->mapq = 0;
                    return true;
                }

                // Update scoreLimit since we may have improved bestScore or secondBestScore
                if (!noUkkonen) {   // If we've turned off Ukkonen, then don't drop the score limit, just leave it at maxK + extraSearchDepth always
                    scoreLimit = min(bestScore, maxK) + extraSearchDepth;
                } else {
                    _ASSERT(scoreLimit == maxK + extraSearchDepth);
                }
            }   // While candidates exist in the element
        }   // If the element could possibly affect the result

        //
        // Remove the element from the weight list.
        //
        elementToScore->allExtantCandidatesScored = true;
        elementToScore->weightNext->weightPrev = elementToScore->weightPrev;
        elementToScore->weightPrev->weightNext = elementToScore->weightNext;
        elementToScore->weightNext = elementToScore->weightPrev = elementToScore;

    } while (forceResult);

    return false;
}


    void
BaseAligner::prefetchHashTableBucket(GenomeLocation genomeLocation, Direction direction)
{
    HashTableAnchor *hashTable = candidateHashTable[direction];

    _uint64 lowOrderGenomeLocation;
    _uint64 highOrderGenomeLocation;

    decomposeGenomeLocation(genomeLocation, &highOrderGenomeLocation, &lowOrderGenomeLocation);

    _uint64 hashTableIndex = hash(highOrderGenomeLocation) % candidateHashTablesSize;

    _mm_prefetch((const char *)&hashTable[hashTableIndex], _MM_HINT_T2);
}

    bool
BaseAligner::findElement(
    GenomeLocation   genomeLocation,
    Direction        direction,
    HashTableElement **hashTableElement)
{
    HashTableAnchor *hashTable = candidateHashTable[direction];

    _uint64 lowOrderGenomeLocation;
    _uint64 highOrderGenomeLocation;

    decomposeGenomeLocation(genomeLocation, &highOrderGenomeLocation, &lowOrderGenomeLocation);

    _uint64 hashTableIndex = hash(highOrderGenomeLocation) % candidateHashTablesSize;
    HashTableAnchor *anchor = &hashTable[hashTableIndex];
    if (anchor->epoch != hashTableEpoch) {
        //
        // It's empty.
        //
        *hashTableElement = NULL;
        return false;
    }

    HashTableElement *lookedUpElement = anchor->element;
    while (NULL != lookedUpElement && lookedUpElement->baseGenomeLocation != highOrderGenomeLocation) {
        lookedUpElement = lookedUpElement->next;
    }
    *hashTableElement = lookedUpElement;
    return lookedUpElement != NULL;
}


    void
BaseAligner::findCandidate(
    GenomeLocation   genomeLocation,
    Direction        direction,
    Candidate        **candidate,
    HashTableElement **hashTableElement)
/*++

Routine Description:

    Find a candidate in the hash table, optionally allocating it if it doesn't exist (but the element does).

Arguments:

    genomeLocation - the location of the candidate we'd like to look up
    candidate - The candidate that was found or created
    hashTableElement - the hashTableElement for the candidate that was found.
    allocateNew - if this doesn't already exist, should we allocate it?

--*/
{
    _uint64 lowOrderGenomeLocation;
 
    decomposeGenomeLocation(genomeLocation, NULL, &lowOrderGenomeLocation);
    if (!findElement(genomeLocation, direction, hashTableElement)) {
        *hashTableElement = NULL;
        *candidate = NULL;
        return;
    }

    _uint64 bitForThisCandidate = (_uint64)1 << lowOrderGenomeLocation;

    *candidate = &(*hashTableElement)->candidates[lowOrderGenomeLocation];

    (*hashTableElement)->allExtantCandidatesScored = (*hashTableElement)->allExtantCandidatesScored && ((*hashTableElement)->candidatesUsed & bitForThisCandidate);
    (*hashTableElement)->candidatesUsed |= bitForThisCandidate;

}

bool doAlignerPrefetch = true;

    void
BaseAligner::allocateNewCandidate(
    GenomeLocation      genomeLocation,
    Direction           direction,
    unsigned            lowestPossibleScore,
    int                 seedOffset,
    Candidate **        candidate,
    HashTableElement ** hashTableElement)
/*++

Routine Description:

Arguments:

Return Value:

--*/
{
    HashTableAnchor *hashTable = candidateHashTable[direction];

    _uint64 lowOrderGenomeLocation;
    _uint64 highOrderGenomeLocation;

    decomposeGenomeLocation(genomeLocation, &highOrderGenomeLocation, &lowOrderGenomeLocation);

    unsigned hashTableIndex = hash(highOrderGenomeLocation) % candidateHashTablesSize;

    HashTableAnchor *anchor = &hashTable[hashTableIndex];
    if (doAlignerPrefetch) {
        _mm_prefetch((const char *)anchor, _MM_HINT_T2);    // Prefetch our anchor.  We don't have enough computation to completely hide the prefetch, but at least we get some for free here.
    }
    HashTableElement *element;

#if     DBG
    element = hashTable[hashTableIndex].element;

    while (anchor->epoch == hashTableEpoch && NULL != element && element->genomeLocation != highOrderGenomeLocation) {
        element = element->next;
    }
    _ASSERT(NULL == element || anchor->epoch != hashTableEpoch);
#endif  // DBG

    _ASSERT(nUsedHashTableElements < hashTableElementPoolSize);
    element = &hashTableElementPool[nUsedHashTableElements];
    nUsedHashTableElements++;

    if (doAlignerPrefetch) {
        //
        // Fetch the next candidate so we don't cache miss next time around.
        //
        _mm_prefetch((const char *)&hashTableElementPool[nUsedHashTableElements], _MM_HINT_T2);
    }

    element->candidatesUsed = (_uint64)1 << lowOrderGenomeLocation;
    element->candidatesScored = 0;
    element->lowestPossibleScore = lowestPossibleScore;
    element->direction = direction;
    element->weight = 1;
    element->baseGenomeLocation = highOrderGenomeLocation;
    element->bestScore = UnusedScoreValue;
    element->allExtantCandidatesScored = false;
    element->matchProbabilityForBestScore = 0;

    //
    // And insert it at the end of weight list 1.
    //
    element->weightNext = &weightLists[1];
    element->weightPrev = weightLists[1].weightPrev;
    element->weightNext->weightPrev = element;
    element->weightPrev->weightNext = element;

    *candidate = &element->candidates[lowOrderGenomeLocation];
    (*candidate)->seedOffset = seedOffset;
    *hashTableElement = element;

    highestUsedWeightList = __max(highestUsedWeightList,(unsigned)1);

    if (anchor->epoch == hashTableEpoch) {
        element->next = anchor->element;
    } else {
        anchor->epoch = hashTableEpoch;
        element->next = NULL;
    }
    anchor->element = element;

}

BaseAligner::~BaseAligner()
/*++

Routine Description:

Arguments:

Return Value:

--*/
{
    delete probDistance;

    if (hadBigAllocator) {
        //
        // Since these got allocated with the alloator rather than new, we want to call
        // their destructors without freeing their memory (which is the responsibility of
        // the owner of the allocator).
        //
        if (ownLandauVishkin) {
            if (NULL != landauVishkin) {
                landauVishkin->~LandauVishkin();
            }
            if (NULL != reverseLandauVishkin) {
                reverseLandauVishkin->~LandauVishkin();
            }
        }
    } else {

        if (ownLandauVishkin) {
            if (NULL != landauVishkin) {
                delete landauVishkin;
            }

            if (NULL != reverseLandauVishkin) {
                delete reverseLandauVishkin;
            }
        }

        BigDealloc(rcReadData);
        rcReadData = NULL;

        BigDealloc(reversedRead[FORWARD]);
        reversedRead[FORWARD] = NULL;
        reversedRead[RC] = NULL;

        BigDealloc(seedUsedAsAllocated);
        seedUsed = NULL;

        BigDealloc(candidateHashTable[FORWARD]);
        candidateHashTable[FORWARD] = NULL;

        BigDealloc(candidateHashTable[RC]);
        candidateHashTable[RC] = NULL;

        BigDealloc(weightLists);
        weightLists = NULL;

        BigDealloc(hashTableElementPool);
        hashTableElementPool = NULL;
    }
}

BaseAligner::HashTableElement::HashTableElement()
{
    init();
}

    void
BaseAligner::HashTableElement::init()
{
    weightNext = NULL;
    weightPrev = NULL;
    next = NULL;
    candidatesUsed = 0;
    baseGenomeLocation = 0;
    weight = 0;
    lowestPossibleScore = UnusedScoreValue;
    bestScore = UnusedScoreValue;
    direction = FORWARD;
    allExtantCandidatesScored = false;
    matchProbabilityForBestScore = 0;
}

    void
BaseAligner::Candidate::init()
{
    score = UnusedScoreValue;
}

    void
BaseAligner::clearCandidates() {
    hashTableEpoch++;
    nUsedHashTableElements = 0;
    highestUsedWeightList = 0;
    for (unsigned i = 1; i < numWeightLists; i++) {
        weightLists[i].weightNext = weightLists[i].weightPrev = &weightLists[i];
    }
}

    void
BaseAligner::incrementWeight(HashTableElement *element)
{
    if (element->allExtantCandidatesScored) {
        //
        // It's already scored, so it shouldn't be on a weight list.
        //
        _ASSERT(element->weightNext == element);
        _ASSERT(element->weightPrev == element);
        return;
    }
    //
    // It's possible to have elements with weight > maxSeedsToUse.  This
    // happens when a single seed occurs more than once within a particular
    // element (imagine an element with bases ATATATATATATATAT..., it will
    // match the appropriate seed at offset 0, 2, 4, etc.)  If that happens,
    // just don't let the weight get too big.
    //
    if (element->weight >= numWeightLists - 1) {
        return;
    }

    //
    // Remove it from its existing list.
    //
    element->weightNext->weightPrev = element->weightPrev;
    element->weightPrev->weightNext = element->weightNext;

    element->weight++;
    highestUsedWeightList = __max(highestUsedWeightList,element->weight);

    //
    // And insert it at the tail of the new list.
    //
    element->weightNext = &weightLists[element->weight];
    element->weightPrev = weightLists[element->weight].weightPrev;
    element->weightNext->weightPrev = element;
    element->weightPrev->weightNext = element;
}

    size_t
BaseAligner::getBigAllocatorReservation(bool ownLandauVishkin, unsigned maxHitsToConsider, unsigned maxReadSize,
                unsigned seedLen, unsigned numSeedsFromCommandLine, double seedCoverage)
{
    unsigned maxSeedsToUse;
    if (0 != numSeedsFromCommandLine) {
        maxSeedsToUse = numSeedsFromCommandLine;
    } else {
        maxSeedsToUse = (unsigned)(maxReadSize * seedCoverage / seedLen);
    }
    size_t candidateHashTablesSize = (maxHitsToConsider * maxSeedsToUse * 3)/2;    // *1.5 for hash table slack
    size_t hashTableElementPoolSize = maxHitsToConsider * maxSeedsToUse * 2 ;   // *2 for RC

    return
        sizeof(_uint64) * 14                                        + // allow for alignment
        sizeof(BaseAligner)                                         + // our own member variables
        (ownLandauVishkin ?
            LandauVishkin<>::getBigAllocatorReservation() +
            LandauVishkin<-1>::getBigAllocatorReservation() : 0)    + // our LandauVishkin objects
        sizeof(char) * maxReadSize * 2                              + // rcReadData
        sizeof(char) * maxReadSize * 4 + 2 * MAX_K                  + // reversed read (both)
        sizeof(BYTE) * (maxReadSize + 7 + 128) / 8                  + // seed used
        sizeof(HashTableElement) * hashTableElementPoolSize         + // hash table element pool
        sizeof(HashTableAnchor) * candidateHashTablesSize * 2       + // candidate hash table (both)
        sizeof(HashTableElement) * (maxSeedsToUse + 1);               // weight lists
}

    void 
BaseAligner::finalizeSecondaryResults(
    int                     *nSecondaryResults,                     // in/out
    SingleAlignmentResult   *secondaryResults,
    int                      maxEditDistanceForSecondaryResults,
    int                      bestScore)
{
    //
    // There's no guarantee that the results are actually within the bound; the aligner records anything that's
    // within the bound when it's scored, but if we subsequently found a better fit, then it may no longer be
    // close enough.  Get rid of those now.
    //

    int worstScoreToKeep = min((int)maxK, bestScore + maxEditDistanceForSecondaryResults);

    int i = 0;
    while (i < *nSecondaryResults) {
        if (secondaryResults[i].score > worstScoreToKeep) {
            //
            // This one is too bad to keep.  Move the last one from the array here and decrement the
            // count.  Don't move up i, because the one we just moved in may also be too
            // bad.
            //
            secondaryResults[i] = secondaryResults[(*nSecondaryResults)-1];
            (*nSecondaryResults)--;
        } else {
            i++;
        }
    }
}

    unsigned 
BaseAligner::getMaxSecondaryResults(unsigned maxSeedsToUse, double maxSeedCoverage, unsigned maxReadSize, unsigned maxHits, unsigned seedLength)
{

    if (0 != maxSeedsToUse) {
        return maxHits * maxSeedsToUse * NUM_DIRECTIONS; // Can't have more alignments than total possible hits 
    } else {
        return (unsigned)((maxSeedCoverage * maxReadSize + seedLength) / seedLength) * maxHits * NUM_DIRECTIONS;
    }
}<|MERGE_RESOLUTION|>--- conflicted
+++ resolved
@@ -538,21 +538,11 @@
                         //
                         // Find the genome location where the beginning of the read would hit, given a match on this seed.
                         //
-<<<<<<< HEAD
-                        unsigned genomeLocationOfThisHit = hits[direction][i] - offset;
-						_ASSERT(genomeLocationOfThisHit < genome->getCountOfBases());
-
-                        if (genomeLocationOfThisHit < minLocation ||
-                                genomeLocationOfThisHit > maxLocation ||
-                                hits[direction][i] < offset) {
-                            continue;
-=======
                         GenomeLocation genomeLocationOfThisHit;
                         if (doesGenomeIndexHave64BitLocations) {
                             genomeLocationOfThisHit = hits[direction][i] - offset;
                         } else {
                             genomeLocationOfThisHit = hits32[direction][i] - offset;
->>>>>>> 74f3cbb8
                         }
 
                         Candidate *candidate = NULL;
