/*++


Module Name:

    Read.h

Abstract:

    Headers for the Read class for the SNAP sequencer

Authors:

    Bill Bolosky, August, 2011

Environment:

    User mode service.

Revision History:

    Adapted from Matei Zaharia's Scala implementation.

--*/

#pragma once

#include "Compat.h"
#include "Tables.h"
#include "DataReader.h"
#include "DataWriter.h"
#include "directions.h"
#include "Error.h"
#include "Genome.h"
#include "AlignmentResult.h"

class FileFormat;

class Genome;

struct PairedAlignmentResult;



//#define LONG_READS
#ifdef LONG_READS
<<<<<<< HEAD
#define MAX_READ_LENGTH 400000
#else
#define MAX_READ_LENGTH 400
=======
#define MAX_READ_LENGTH 80000
#else
#define MAX_READ_LENGTH 1000
>>>>>>> 4649f94b
#endif

//
// Here's a brief description of the classes for input in SNAP:
// Read:
//      A Read is some data that's come from a NGS machine.  It includes some bases and associated quality score, as well as an ID.
//      Reads may be clipped (because the sequencing machine was unsure of some bases).  They may be switched between forward and
//      reverse complement sense.  They may or may not own their own memory for the various fields.
//
// ReadReader:
//      A ReadReader understands how to generate reads from some input source (i.e., a FASTQ, SAM, BAM or CRAM file, for instance).
//      It owns the storage for the read's information (i.e., the base string), but does not own the Read object itself.  It is responsible
//      for assuring that the memory for the read data is valid for the lifetime of the ReadReader (which, in practice, means it needs
//      to use mapped files).  ReadReaders may assume that they will only be called from one thread.
//
// PairedReadReader:
//      Similar to a ReadReader, except that it gets mate pairs of Reads.
//
// ReadSupplier:
//      A class that supplies reads to a consumer.  It looks similar to a ReadReader, except that it own the storage for the
//      ReadObject.  The idea here is to allow the supplier to manage the memory that the Read object lives in so that a supplier
//      can be implemented by a parallel queue with batches of reads in it.  Supplier may, of course, also be implemented in
//      different ways, such as range splitters.  Like ReadReaders, ReadSuppliers will be called from only one thread.  In
//      practice, ReadSuppliers will have underlying ReadReaders (which might be behind a shared queue, for example).
//
// ReadSupplierGenerator:
//      A class that creates a ReadSupplier.  This has to be thread safe.  The usual pattern is that the initialization code will
//      create a read supplier generator, which will then be called on each of the threads to create a supplier, which will supply
//      the reads to be aligned.
//
// PairedReadSupplierGenerator:
//      The paired version of a ReadSupplier.
//

const int MaxReadLength = MAX_READ_LENGTH;

class Read;

enum ReadClippingType {NoClipping, ClipFront, ClipBack, ClipFrontAndBack};

struct ReaderContext
{
    const Genome*       genome;
    const char*         defaultReadGroup;
    const char*         defaultReadGroupAux; // SAM or BAM depending on output format
    int                 defaultReadGroupAuxLen;
    ReadClippingType    clipping;
    bool                paired;
    bool                ignoreSecondaryAlignments;   // Should we just ignore reads with the Secondary Alignment bit set?
    bool                ignoreSupplementaryAlignments;  // Should we just ignore reads with the Supplementary Alignment bit set?
    const char*         header; // allocated buffer for header
    size_t              headerLength; // length of string
    size_t              headerBytes; // bytes used for header in file
    bool                headerMatchesIndex; // header refseq matches current index
};

class ReadReader {
public:
    ReadReader(const ReaderContext& i_context) : context(i_context) {}

    virtual ~ReadReader() {}
        
    // reading

    virtual bool getNextRead(Read *readToUpdate) = 0;
    virtual void reinit(_int64 startingOffset, _int64 amountOfFileToProcess) = 0;

    // if you keep a read after the next call to getNextRead, you must call holdBatch
    // this increments the reference count to the batch
    virtual void holdBatch(DataBatch batch) = 0;

    // decremens hold refcount, when all holds are released the batch is no longer valid
    virtual bool releaseBatch(DataBatch batch) = 0;

    ReaderContext* getContext() { return &context; }

protected:
    ReaderContext context;
};

class PairedReadReader {
public:
    virtual ~PairedReadReader() {}

    // reading

    virtual bool getNextReadPair(Read *read1, Read *read2) = 0;
    virtual void reinit(_int64 startingOffset, _int64 amountOfFileToProcess) = 0;

    virtual void holdBatch(DataBatch batch) = 0;
    virtual bool releaseBatch(DataBatch batch) = 0;

    virtual ReaderContext* getContext() = 0;

    // wrap a single read source with a matcher that buffers reads until their mate is found
    static PairedReadReader* PairMatcher(ReadReader* single, bool quicklyDropUnpairedReads);
    static const int MatchBuffers = 2;
};

class ReadSupplier {
public:
    virtual Read *getNextRead() = 0;    // This read is valid until you call getNextRead, then it's done.  Don't worry about deallocating it.
    virtual ~ReadSupplier() {}

    virtual void holdBatch(DataBatch batch) = 0;
    virtual bool releaseBatch(DataBatch batch) = 0;
};

class PairedReadSupplier {
public:
    // These read are valid until you call getNextRead, then they're done.  Don't worry about deallocating them.
    virtual bool getNextReadPair(Read **read0, Read **read1) = 0;
    virtual ~PairedReadSupplier() {}

    virtual void holdBatch(DataBatch batch) = 0;
    virtual bool releaseBatch(DataBatch batch) = 0;
};

class ReadSupplierGenerator {
public:
    virtual ReadSupplier *generateNewReadSupplier() = 0;
    virtual ReaderContext* getContext() = 0;
    virtual ~ReadSupplierGenerator() {}
};

class PairedReadSupplierGenerator {
public:
    virtual PairedReadSupplier *generateNewPairedReadSupplier() = 0;
    virtual ReaderContext* getContext() = 0;
    virtual ~PairedReadSupplierGenerator() {}
};

class ReadWriter {
public:

    virtual ~ReadWriter() {}

    // write out header
	virtual bool writeHeader(const ReaderContext& context, bool sorted, int argc, const char **argv, const char *version, const char *rgLine, bool omitSQLines) = 0;

    // write a single read, return true if successful
    virtual bool writeRead(const ReaderContext& context, Read *read, AlignmentResult result, int mapQuality, GenomeLocation genomeLocation, Direction direction, bool secondaryAlignment) = 0;

    // write a pair of reads, return true if successful
    virtual bool writePair(const ReaderContext& context, Read *read0, Read *read1, PairedAlignmentResult *result, bool secondaryAlignment) = 0;

    // close out this thread
    virtual void close() = 0;
};

class DataWriterSupplier;

class ReadWriterSupplier
{
public:
    virtual ReadWriter* getWriter() = 0;

    virtual void close() = 0;

    static ReadWriterSupplier* create(const FileFormat* format, DataWriterSupplier* dataSupplier,
        const Genome* genome);
};

#define READ_GROUP_FROM_AUX     ((const char*) -1)
    
class Read {
public:
        Read() :    
            id(NULL), data(NULL), quality(NULL), 
            localBufferAllocationOffset(0),
            clippingState(NoClipping), currentReadDirection(FORWARD),
            upcaseForwardRead(NULL), auxiliaryData(NULL), auxiliaryDataLength(0),
            readGroup(NULL), originalAlignedLocation(-1), originalMAPQ(-1), originalSAMFlags(0),
            originalFrontClipping(0), originalBackClipping(0), originalFrontHardClipping(0), originalBackHardClipping(0),
            originalRNEXT(NULL), originalRNEXTLength(0), originalPNEXT(0)
        {}

        Read(const Read& other) :  localBufferAllocationOffset(0)
        {
            copyFromOtherRead(other);
        }

        ~Read()
        {
        }

        void dispose()
        {
            localBufferAllocationOffset = 0;
            data = quality = unclippedData = unclippedQuality = externalData = NULL;
         }

        void operator=(const Read& other)
        {
            copyFromOtherRead(other);
        }

        void copyFromOtherRead(const Read& other)
        {
            id = other.id;
            idLength = other.idLength;
            frontClippedLength = other.frontClippedLength;
            dataLength = other.dataLength;
            externalData = other.externalData;
            externalQuality = other.externalQuality;
            currentReadDirection = other.currentReadDirection;
            localBufferAllocationOffset = 0;    // Clears out any allocations that might previously have been in the buffer
            upcaseForwardRead = rcData = rcQuality = NULL;
            unclippedLength = other.unclippedLength;

            if (other.localBufferAllocationOffset != 0) {
                //
                // Copy the other read's local buffer to us.
                //
                assureLocalBufferLargeEnough();
                _ASSERT(other.localBufferAllocationOffset <= localBufferLength);
                memcpy(localBuffer, other.localBuffer, other.localBufferAllocationOffset);
                localBufferAllocationOffset = other.localBufferAllocationOffset;

                if (NULL != other.upcaseForwardRead) {
                    //
                    // Assert that it's in the other read's local buffer.
                    //
                    _ASSERT(other.upcaseForwardRead >= other.localBuffer && other.upcaseForwardRead <= other.localBuffer + other.localBufferAllocationOffset - unclippedLength);

                    //
                    // And put ours at the same offset in our local buffer.
                    //
                    upcaseForwardRead = localBuffer + (other.upcaseForwardRead - other.localBuffer);
                }

                if (NULL != other.rcData) {
                    //
                    // Assert that it's in the other read's local buffer.
                    //
                    _ASSERT(other.rcData >= other.localBuffer && other.rcData <= other.localBuffer + other.localBufferAllocationOffset - unclippedLength);

                    //
                    // And put ours at the same offset in our local buffer.
                    //
                    rcData = localBuffer + (other.rcData - other.localBuffer);

                    //
                    // And the same for RC quality.
                    //
                    _ASSERT(other.rcQuality >= other.localBuffer && other.rcQuality <= other.localBuffer + other.localBufferAllocationOffset - unclippedLength);
                    rcQuality = localBuffer + (other.rcQuality - other.localBuffer);
                } else {
                    _ASSERT(NULL == other.rcQuality);
                }
            } else {
                _ASSERT(other.upcaseForwardRead == NULL && other.rcData == NULL && other.rcQuality == NULL);
            }

            //
            // Now set up the data, unclippedData, quality and unclippedQuality pointers.
            //
            if (NULL == other.localBuffer || other.data < other.localBuffer || other.data >= other.localBuffer + other.localBufferAllocationOffset - dataLength) {
                //
                // Not in the other read's local buffer, so it must be external.  Copy it.
                //
                data = other.data;
                _ASSERT(NULL == other.localBuffer || other.quality < other.localBuffer || other.quality >= other.localBuffer + other.localBufferAllocationOffset);
                quality = other.quality;
                _ASSERT(NULL == other.localBuffer || other.unclippedData < other.localBuffer || other.unclippedData >= other.localBuffer + other.localBufferAllocationOffset);
                unclippedData = other.unclippedData;
                _ASSERT(NULL == other.localBuffer || other.unclippedQuality < other.localBuffer || other.unclippedQuality >= other.localBuffer + other.localBufferAllocationOffset);
                unclippedQuality = other.unclippedQuality;
            } else {
                //
                // It is in the other read's local buffer.  Copy the local buffer offsets from the other read into this one.
                //
                data = localBuffer + (other.data - other.localBuffer);
                _ASSERT(other.quality >= other.localBuffer && other.quality <= other.localBuffer + other.localBufferAllocationOffset - dataLength);
                quality = localBuffer + (other.quality - other.localBuffer);
                _ASSERT(other.unclippedData >= other.localBuffer && other.unclippedData <= other.localBuffer + other.localBufferAllocationOffset - unclippedLength);
                unclippedData = localBuffer + (other.unclippedData - other.localBuffer);
                _ASSERT(other.unclippedQuality >= other.localBuffer && other.unclippedQuality <= other.localBuffer + other.localBufferAllocationOffset - unclippedLength);
                unclippedQuality = localBuffer + (other.unclippedQuality - other.localBuffer);
            }

            clippingState = other.clippingState;
            batch = other.batch;
            readGroup = other.readGroup;
            auxiliaryData = other.auxiliaryData;
            auxiliaryDataLength = other.auxiliaryDataLength;
            originalAlignedLocation = other.originalAlignedLocation;
            originalMAPQ = other.originalMAPQ;
            originalSAMFlags = other.originalSAMFlags;
            originalFrontClipping = other.originalFrontClipping;
            originalBackClipping = other.originalBackClipping;            
            originalFrontHardClipping = other.originalFrontHardClipping;
            originalBackHardClipping = other.originalBackHardClipping;
            originalRNEXT = other.originalRNEXT;
            originalRNEXTLength = other.originalRNEXTLength;
            originalPNEXT = other.originalPNEXT;
        }

        //
        // Initialize the Read.  Reads do NOT take ownership of the memory to which they
        // point, and it's the caller's responsibility to make sure that it continues to
        // exist as long as the Read does.  This is so that the caller can read a bunch of
        // read data into a buffer, and then carve Reads out of it without doing further
        // memory allocations, which would slow down the sequencing.
        //

        void init(
                const char *i_id, 
                unsigned i_idLength,
                const char *i_data, 
                const char *i_quality, 
                unsigned i_dataLength)
        {
            init(i_id, i_idLength, i_data, i_quality, i_dataLength, InvalidGenomeLocation, -1, 0, 0, 0, 0, 0, NULL, 0, 0);
        }

        void init(
                const char *        i_id, 
                unsigned            i_idLength,
                const char *        i_data, 
                const char *        i_quality, 
                unsigned            i_dataLength,
                GenomeLocation      i_originalAlignedLocation,
                unsigned            i_originalMAPQ,
                unsigned            i_originalSAMFlags,
                unsigned            i_originalFrontClipping,
                unsigned            i_originalBackClipping,
                unsigned            i_originalFrontHardClipping,
                unsigned            i_originalBackHardClipping,
                const char *        i_originalRNEXT,
                unsigned            i_originalRNEXTLength,
                unsigned            i_originalPNEXT,
                bool                allUpper = false)
        {
            id = i_id;
            idLength = i_idLength;
            data = unclippedData = externalData = i_data;
            quality = unclippedQuality = externalQuality = i_quality;
            dataLength = i_dataLength;
            unclippedLength = dataLength;
            frontClippedLength = 0;
            clippingState = NoClipping;
            originalAlignedLocation = i_originalAlignedLocation;
            originalMAPQ = i_originalMAPQ;
            originalSAMFlags = i_originalSAMFlags;
            originalFrontClipping = i_originalFrontClipping;
            originalBackClipping = i_originalBackClipping;
            originalFrontHardClipping = i_originalFrontHardClipping;
            originalBackHardClipping = i_originalBackHardClipping;
            originalRNEXT = i_originalRNEXT;
            originalRNEXTLength = i_originalRNEXTLength;
            originalPNEXT = i_originalPNEXT;
            currentReadDirection = FORWARD;

            localBufferAllocationOffset = 0;    // Clears out any allocations that might previously have been in the buffer
            upcaseForwardRead = rcData = rcQuality = NULL;

            //
            // Check for lower case letters in the data, and convert to upper case if there are any.
            //
            if (! allUpper) {
                unsigned anyLowerCase = 0;
                for (unsigned i = 0; i < dataLength; i++) {
                    anyLowerCase |= IS_LOWER_CASE[data[i]];
                }

                if (anyLowerCase) {
                    assureLocalBufferLargeEnough();
                    upcaseForwardRead = localBuffer;
                    localBufferAllocationOffset += unclippedLength;
                    for (unsigned i = 0; i < dataLength; i++) {
                        upcaseForwardRead[i] = TO_UPPER_CASE[data[i]];
                    }

                    unclippedData = data = upcaseForwardRead;
                }
            }
        }

        // For efficiency, this class holds id, data and quality pointers that are
        // *NOT* guaranteed to be to null-terminated strings; use the the length fields
        // to figure out how far to read into these strings.
        inline const char *getId() const {return id;}
        inline unsigned getIdLength() const {return idLength;}
        inline const char *getData() const {return data;}
        inline const char *getUnclippedData() const {return unclippedData;}
        inline const char *getQuality() const {return quality;}
        inline const char *getUnclippedQuality() const {return unclippedQuality;}
        inline unsigned getDataLength() const {return dataLength;}
        inline unsigned getUnclippedLength() const {return unclippedLength;}
        inline unsigned getFrontClippedLength() const {return (unsigned)(data - unclippedData);}    // number of bases clipped from the front of the read
		inline unsigned getBackClippedLength() const {return unclippedLength - dataLength - getFrontClippedLength();}
        inline void setUnclippedLength(unsigned length) {unclippedLength = length;}
		inline ReadClippingType getClippingState() const {return clippingState;}
        inline DataBatch getBatch() { return batch; }
        inline void setBatch(DataBatch b) { batch = b; }
        inline const char* getReadGroup() const { return readGroup; }
        inline void setReadGroup(const char* rg) { readGroup = rg; }
        inline GenomeLocation getOriginalAlignedLocation() {return originalAlignedLocation;}
        inline unsigned getOriginalMAPQ() {return originalMAPQ;}
        inline unsigned getOriginalSAMFlags() {return originalSAMFlags;}
        inline unsigned getOriginalFrontClipping() {return originalFrontClipping;}
        inline unsigned getOriginalBackClipping() {return originalBackClipping;}
        inline unsigned getOriginalFrontHardClipping() {return originalFrontHardClipping;}
        inline unsigned getOriginalBackHardClipping() {return originalBackHardClipping;}
        inline const char *getOriginalRNEXT() {return originalRNEXT;}
        inline unsigned getOriginalRNEXTLength() {return originalRNEXTLength;}
        inline unsigned getOriginalPNEXT() {return originalPNEXT;}
        inline void addFrontClipping(int clipping)
        { data += clipping; dataLength -= clipping; }

        inline char* getAuxiliaryData(unsigned* o_length, bool * o_isSAM) const
        {
            *o_length = auxiliaryDataLength;
            *o_isSAM = auxiliaryData && auxiliaryDataLength >= 5 && auxiliaryData[2] == ':';
            return auxiliaryData;
        }
        inline void setAuxiliaryData(char* data, unsigned len)
        { auxiliaryData = data; auxiliaryDataLength = len; }

        void clip(ReadClippingType clipping, bool maintainOriginalClipping = false) {
            if (clipping == clippingState) {
                //
                // Already in the right state.
                //
                return;
            }

            //
            // Revert to unclipped, then clip to the correct state.
            //

            dataLength = unclippedLength;
            frontClippedLength = 0;
            data = unclippedData;
            quality = unclippedQuality;
            
            //
            // First clip from the back.
            //
            if (ClipBack == clipping || ClipFrontAndBack == clipping) {
                unsigned backClipping = 0;
                while (dataLength > 0 && quality[dataLength - 1] == '#') {
                    dataLength--;
                    backClipping++;
                }

                if (maintainOriginalClipping && backClipping < originalBackClipping) {
                    dataLength -= (originalBackClipping - backClipping);
                }
            }

            //
            // Then clip from the beginning.
            //
            if (ClipFront == clipping || ClipFrontAndBack == clipping) {
                frontClippedLength = 0;
                while (frontClippedLength < dataLength && quality[frontClippedLength] == '#') {
                    frontClippedLength++;
                }

                if (maintainOriginalClipping) {
                    frontClippedLength = max(frontClippedLength, originalFrontClipping);
                }
            }

            _ASSERT(frontClippedLength <= dataLength);

            dataLength -= frontClippedLength;
            data += frontClippedLength;
            quality += frontClippedLength;
 
            clippingState = clipping;
        };
        
        unsigned countOfTrailing2sInQuality() const {   // 2 here is represented in Phred+33, or ascii '#'
            unsigned count = 0;
            while (count < dataLength && quality[dataLength - 1 - count] == '#') {
                count++;
            }
            return count;
        }

        unsigned countOfNs() const {
            unsigned count = 0;
            for (unsigned i = 0; i < dataLength; i++) {
                count += IS_N[data[i]];
            }
            return count;
        }

        void computeReverseCompliment(char *outputBuffer) { // Caller guarantees that outputBuffer is at least getDataLength() bytes
            for (unsigned i = 0; i < dataLength; i++) {
                outputBuffer[i] = COMPLEMENT[data[dataLength - i - 1]];
            }
        }

        void becomeRC()
        {
            if (RC == currentReadDirection) {
                //
                // We've already RCed ourself.  Switch back.
                //
                if (NULL != upcaseForwardRead) {
                    unclippedData = upcaseForwardRead;
                  } else {
                    unclippedData = externalData;
                }
                unclippedQuality = externalQuality;

                currentReadDirection = FORWARD;
            } else {

                if (rcData != NULL) {
                    //
                    // We've already been RC, just switch back.
                    //
                    unclippedData = rcData;
                    unclippedQuality = rcQuality;
                } else {
                    assureLocalBufferLargeEnough();
                    rcData = localBuffer + localBufferAllocationOffset;
                    localBufferAllocationOffset += unclippedLength;
                    rcQuality = localBuffer + localBufferAllocationOffset;
                    localBufferAllocationOffset += unclippedLength;

                    _ASSERT(localBufferAllocationOffset <= localBufferLength);

                    for (unsigned i = 0; i < unclippedLength; i++) {
                        rcData[i] = COMPLEMENT[unclippedData[unclippedLength - i - 1]];
                        rcQuality[unclippedLength-i-1] = unclippedQuality[i];
                    }

                    unclippedData = rcData;
                    unclippedQuality = rcQuality;
                }

                currentReadDirection = RC;
            }

            //
            // The clipping reverses as we go to/from RC.
            //
            frontClippedLength = unclippedLength - dataLength - frontClippedLength;
            data = unclippedData + frontClippedLength;
            quality = unclippedQuality + frontClippedLength;

            unsigned temp = originalFrontClipping;
            originalFrontClipping = originalBackClipping;
            originalBackClipping = temp;
            temp = originalFrontHardClipping;
            originalFrontHardClipping = originalBackHardClipping;
            originalBackHardClipping = temp;
        }


		static void checkIdMatch(Read* read0, Read* read1);

        static void computeClippingFromCigar(const char *cigarBuffer, unsigned *originalFrontClipping, unsigned *originalBackClipping, unsigned *originalFrontHardClipping, unsigned *originalBackHardClipping)
        {
            size_t cigarSize;
            const size_t cigarLimit = 1000;
            for (cigarSize = 0; cigarSize < cigarLimit && cigarBuffer[cigarSize] != '\0' && cigarBuffer[cigarSize] != '\t'; cigarSize++) {
                 // This loop body intentionally left blank.
            }

            if (cigarSize == cigarLimit) {
                WriteErrorMessage( "Absurdly long cigar string.\n");
                soft_exit(1);
            }

            size_t frontHardClippingChars, backHardClippingChars, frontClippingChars, backClippingChars;

            //
            // Pull off the hard clipping first.
            //
            ExtractClipping(cigarBuffer, cigarSize, originalFrontHardClipping, originalBackHardClipping, 'H', &frontHardClippingChars, &backHardClippingChars);
            _ASSERT(frontHardClippingChars + backHardClippingChars <= cigarSize);

            //
            // Now look at what's left of the cigar string to see if there's soft clipping.
            //
            ExtractClipping(cigarBuffer + frontHardClippingChars, cigarSize - frontHardClippingChars - backHardClippingChars, originalFrontClipping, originalBackClipping,
                'S', &frontClippingChars, &backClippingChars);

        }

private:

        const char *id;
        const char *data;
        const char *unclippedData;
        const char *unclippedQuality;
        const char *quality;
        const char *readGroup;
        unsigned idLength;
        unsigned dataLength;
        unsigned unclippedLength;
        unsigned frontClippedLength;
        ReadClippingType clippingState;

        //
        // Alignment data that was in the read when it was read from a file.  While this should probably also be the place to put
        // information that'll be used by the read writer, for now it's not.  Hence, they're all called "original."
        //
        GenomeLocation originalAlignedLocation;
        unsigned originalMAPQ;
        unsigned originalSAMFlags;
        unsigned originalFrontClipping;
        unsigned originalBackClipping;
        unsigned originalFrontHardClipping;
        unsigned originalBackHardClipping;
        const char *originalRNEXT;
        unsigned originalRNEXTLength;
        unsigned originalPNEXT;


        //
        // Memory that's local to this read and that is used to contain an upcased version of the read as well as 
        // RC read & quality strings.  It survives init() so as to avoid memory allocation overhead.
        //
        char localBuffer[MAX_READ_LENGTH * 3];
        static const unsigned localBufferLength;
        unsigned localBufferAllocationOffset;   // The next location to allocate in the local buffer.
        char *upcaseForwardRead;                // Either NULL or points into localBuffer.  Used when the incoming read isn't all capitalized.  Unclipped.
        char *rcData;                           // Either NULL or points into localBuffer.  Used when we've computed a reverse complement of the read, whether we're using it or not.  Unclipped.
        char *rcQuality;                        // Ditto for quality.
        const char *externalData;               // The data that was passed in at init() time, memory doesn't belong to this.
        const char *externalQuality;            // The quality that was passed in at init() time, memory doens't belong to this.
        Direction currentReadDirection;

        inline void assureLocalBufferLargeEnough()
        {
#if 0   // Always true with static allocation
            if (localBufferLength < 3 * unclippedLength) {
                _ASSERT(0 == localBufferAllocationOffset);  // Can only do this when the buffer is empty
                if (NULL != localBuffer) {
                    BigDealloc(localBuffer);
                }
                localBufferLength = RoundUpToPageSize(3 * unclippedLength);
                localBuffer = (char *)BigAlloc(localBufferLength);
            }

#endif // 0
        }

        // batch for managing lifetime during input
        DataBatch batch;

         // auxiliary data in BAM or SAM format (can tell by looking at 3rd byte), if available
        char* auxiliaryData;
        unsigned auxiliaryDataLength;

        //
        // Pull the clipping info from the front and back of a cigar string.  
        static void ExtractClipping(const char *cigarBuffer, size_t cigarSize, unsigned *frontClipping, unsigned *backClipping, char clippingChar, size_t *frontClippingChars, size_t *backClippingChars)
        {

            *frontClipping = 0;
            const size_t bufferSize = 20;
            char buffer[bufferSize+1];  // +1 for trailing null
            unsigned i;
            for (i = 0; i < bufferSize && i < cigarSize && cigarBuffer[i] >= '0' && cigarBuffer[i] <= '9'; i++) {
                buffer[i] = cigarBuffer[i];
            }
            if (cigarBuffer[i] == clippingChar) {
                buffer[i] = '\0';
                *frontClipping = atoi(buffer);
                *frontClippingChars = i + 1;
            } else {
                *frontClippingChars = 0;
            }

            *backClipping = 0;
            *backClippingChars = 0;
            //
            // Find the end of the cigar string by looking for either the end of the string or a tab. Just start where we
            // were.
            //
            for (;i < cigarSize && cigarBuffer[i] != '\t' && cigarBuffer[i] != '\0'; i++) {
                // This loop body intentionally left blank.
            }
            if (i > 1 && cigarBuffer[i-1] == clippingChar) {
                for (i = i - 2; i >=0 && cigarBuffer[i] >= '0' && cigarBuffer[i] <= '9'; i--) {
                    // This loop body intentionally left blank.
                }
                //
                // If we've gotten back to the beginning of the string, then the whole thing is one big soft clip.  We arbitrarily
                // select that to be front clipping, and so leave the back clipping alone.
                if (i > 0) {
                    unsigned stringStart = i + 1;
                    for (i = stringStart; cigarBuffer[i] >= '0' && cigarBuffer[i] <= '9'; i++) {
                        buffer[i - stringStart] = cigarBuffer[i];
                    }
                    buffer[i - stringStart] = '\0';
                    *backClipping = atoi(buffer);
                    *backClippingChars = i - stringStart + 1;
                }
            }
        }
};

//
// Reads that copy the memory for their strings.  They're less efficient than the base
// Read class, but you can keep them around without holding references to the IO buffers
// and eventually stopping the IO.
//
class ReadWithOwnMemory : public Read {
public:
    ReadWithOwnMemory() : Read(), extraBuffer(NULL), dataBuffer(NULL), idBuffer(NULL), qualityBuffer(NULL), auxBuffer(NULL) {}

    ReadWithOwnMemory(const Read &baseRead) {
        set(baseRead);
    }
    
    // must manually call destructor!
    void dispose() {
        if (extraBuffer != NULL) {
            delete [] extraBuffer;
        }
    }

private:

    void set(const Read &baseRead)
    {
        // allocate space in ownBuffer if possible; id/aux might need extraBuffer
        dataBuffer = ownBuffer;
        int ownBufferUsed = baseRead.getUnclippedLength() + 1;
        qualityBuffer = ownBuffer + ownBufferUsed;
        ownBufferUsed += baseRead.getUnclippedLength() + 1;
        unsigned auxLen;
        bool auxSam;
        char* aux = baseRead.getAuxiliaryData(&auxLen, &auxSam);
        if (baseRead.getIdLength() + 1 < sizeof(ownBuffer) - ownBufferUsed) {
            idBuffer = ownBuffer + ownBufferUsed;
            ownBufferUsed += baseRead.getIdLength() + 1;
        } else {
            idBuffer = NULL;
        }
        if (auxLen > 0 && auxLen < sizeof(ownBuffer) - ownBufferUsed) {
            auxBuffer = ownBuffer + ownBufferUsed;
            ownBufferUsed += auxLen;
        } else {
            auxBuffer = NULL;
        }
        if (idBuffer == NULL || (auxLen > 0 && auxBuffer == NULL)) {
            extraBuffer = new char[(idBuffer == NULL ? baseRead.getIdLength() + 1 : 0) + auxLen];
            int extraBufferUsed = 0;
            if (idBuffer == NULL) {
                idBuffer = extraBuffer;
                extraBufferUsed += baseRead.getIdLength() + 1;
            }
            if (auxLen > 0 && auxBuffer == NULL) {
                auxBuffer = extraBuffer + extraBufferUsed;
            }
        } else {
            extraBuffer = NULL;
        }

        // copy data into buffers
        memcpy(idBuffer,baseRead.getId(),baseRead.getIdLength());
        idBuffer[baseRead.getIdLength()] = '\0';    // Even though it doesn't need to be null terminated, it seems like a good idea.

        memcpy(dataBuffer,baseRead.getUnclippedData(),baseRead.getUnclippedLength());
        dataBuffer[baseRead.getUnclippedLength()] = '\0';

        memcpy(qualityBuffer,baseRead.getUnclippedQuality(),baseRead.getUnclippedLength());
        qualityBuffer[baseRead.getUnclippedLength()] = '\0';
    
        init(idBuffer,baseRead.getIdLength(),dataBuffer,qualityBuffer,baseRead.getUnclippedLength());
		clip(baseRead.getClippingState());

        setReadGroup(baseRead.getReadGroup());
        
        if (aux != NULL && auxLen > 0) {
            memcpy(auxBuffer, aux, auxLen);
            setAuxiliaryData(auxBuffer, auxLen);
        } else {
            setAuxiliaryData(NULL, 0);
        }
    }
        
    char ownBuffer[MAX_READ_LENGTH * 2 + 1000]; // internal buffer for copied data
    char* extraBuffer; // extra buffer if internal buffer not big enough

    // should all point into ownBuffer or extraBuffer
    char *idBuffer;
    char *dataBuffer;
    char *qualityBuffer;
    char *auxBuffer;
};

extern const unsigned DEFAULT_MIN_READ_LENGTH;<|MERGE_RESOLUTION|>--- conflicted
+++ resolved
@@ -44,15 +44,9 @@
 
 //#define LONG_READS
 #ifdef LONG_READS
-<<<<<<< HEAD
 #define MAX_READ_LENGTH 400000
 #else
 #define MAX_READ_LENGTH 400
-=======
-#define MAX_READ_LENGTH 80000
-#else
-#define MAX_READ_LENGTH 1000
->>>>>>> 4649f94b
 #endif
 
 //
