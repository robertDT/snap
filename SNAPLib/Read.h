--- conflicted
+++ resolved
@@ -191,11 +191,7 @@
 	virtual bool writeHeader(const ReaderContext& context, bool sorted, int argc, const char **argv, const char *version, const char *rgLine, bool omitSQLines) = 0;
 
     // write a single read, return true if successful
-<<<<<<< HEAD
-    virtual bool writeRead(Read *read, AlignmentResult result, int mapQuality, unsigned genomeLocation, Direction direction, bool secondaryAlignment, bool isTranscriptome, unsigned tlocation) = 0;
-=======
-    virtual bool writeRead(const ReaderContext& context, Read *read, AlignmentResult result, int mapQuality, GenomeLocation genomeLocation, Direction direction, bool secondaryAlignment) = 0;
->>>>>>> 055a9e58
+    virtual bool writeRead(const ReaderContext& context, Read *read, AlignmentResult result, int mapQuality, GenomeLocation genomeLocation, Direction direction, bool secondaryAlignment, bool isTranscriptome, unsigned tlocation) = 0;
 
     // write a pair of reads, return true if successful
     virtual bool writePair(const ReaderContext& context, Read *read0, Read *read1, PairedAlignmentResult *result, bool secondaryAlignment) = 0;
