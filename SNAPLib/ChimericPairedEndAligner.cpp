/*++

Module Name:

    ChimericPairedEndAligner.h

Abstract:

    A paired-end aligner calls into a different paired-end aligner, and if
    it fails to find an alignment, aligns each of the reads singly.  This handles
    chimeric reads that would otherwise be unalignable.

Authors:

    Bill Bolosky, June, 2013

Environment:

    User mode service.

Revision History:

--*/


#include "stdafx.h"
#include "ChimericPairedEndAligner.h"
#include "mapq.h"
#include "directions.h"
#include "BigAlloc.h"
#include "Util.h"

using namespace std;

#ifdef TRACE_PAIRED_ALIGNER
#define TRACE printf
#else
#define TRACE(...) {}
#endif

ChimericPairedEndAligner::ChimericPairedEndAligner(
        GenomeIndex         *index_,
        unsigned            maxReadSize,
        unsigned            maxHits,
        unsigned            maxK,
        unsigned            maxSeedsFromCommandLine,
        double              seedCoverage,
	unsigned            minWeightToCheck,
        bool                forceSpacing_,
        unsigned            extraSearchDepth,
        bool                noUkkonen,
        bool                noOrderedEvaluation,
		bool				noTruncation,
       PairedEndAligner    *underlyingPairedEndAligner_,
	   unsigned				minReadLength_,
        BigAllocator        *allocator)
		: underlyingPairedEndAligner(underlyingPairedEndAligner_), forceSpacing(forceSpacing_), index(index_), minReadLength(minReadLength_)
{
    // Create single-end aligners.
    singleAligner = new (allocator) BaseAligner(index, maxHits, maxK, maxReadSize,
<<<<<<< HEAD
                                    maxSeedsFromCommandLine,  seedCoverage, extraSearchDepth, noUkkonen, noOrderedEvaluation, noTruncation, &lv, &reverseLV, NULL, allocator);
=======
	maxSeedsFromCommandLine,  seedCoverage, minWeightToCheck, extraSearchDepth, &lv, &reverseLV, NULL, allocator);
>>>>>>> 4649f94b
    
    underlyingPairedEndAligner->setLandauVishkin(&lv, &reverseLV);

    singleSecondary[0] = singleSecondary[1] = NULL;
}

    size_t 
ChimericPairedEndAligner::getBigAllocatorReservation(
        GenomeIndex *   index, 
        unsigned        maxReadSize, 
        unsigned        maxHits, 
        unsigned        seedLen, 
        unsigned        maxSeedsFromCommandLine, 
        double          seedCoverage,
        unsigned        maxEditDistanceToConsider, 
        unsigned        maxExtraSearchDepth, 
        unsigned        maxCandidatePoolSize)
{
    return BaseAligner::getBigAllocatorReservation(false, maxHits, maxReadSize, seedLen, maxSeedsFromCommandLine, seedCoverage) + sizeof(ChimericPairedEndAligner) + sizeof(_uint64);
}


ChimericPairedEndAligner::~ChimericPairedEndAligner()
{
    singleAligner->~BaseAligner();
}

#ifdef _DEBUG
extern bool _DumpAlignments;
#endif // _DEBUG


void ChimericPairedEndAligner::align(
        Read                  *read0,
        Read                  *read1,
        PairedAlignmentResult *result,
        int                    maxEditDistanceForSecondaryResults,
        int                    secondaryResultBufferSize,
        int                   *nSecondaryResults,
        PairedAlignmentResult *secondaryResults,             // The caller passes in a buffer of secondaryResultBufferSize and it's filled in by AlignRead()
        int                    singleSecondaryBufferSize,
        int                   *nSingleEndSecondaryResultsForFirstRead,
        int                   *nSingleEndSecondaryResultsForSecondRead,
        SingleAlignmentResult *singleEndSecondaryResults     // Single-end secondary alignments for when the paired-end alignment didn't work properly        
        )
{
	result->status[0] = result->status[1] = NotFound;
    *nSecondaryResults = 0;
    *nSingleEndSecondaryResultsForFirstRead = 0;
    *nSingleEndSecondaryResultsForSecondRead = 0;

	if (read0->getDataLength() < minReadLength && read1->getDataLength() < minReadLength) {
        TRACE("Reads are both too short -- returning");
		for (int whichRead = 0; whichRead < NUM_READS_PER_PAIR; whichRead++) {
			result->location[whichRead] = 0;
			result->mapq[whichRead] = 0;
			result->score[whichRead] = 0;
			result->status[whichRead] = NotFound;
		}
		result->alignedAsPair = false;
		result->fromAlignTogether = false;
		result->nanosInAlignTogether = 0;
		result->nLVCalls = 0;
		result->nSmallHits = 0;
		return;
    }

    _int64 start = timeInNanos();
	if (read0->getDataLength() >= minReadLength && read1->getDataLength() >= minReadLength) {
		//
		// Let the LVs use the cache that we built up.
		//
		underlyingPairedEndAligner->align(read0, read1, result, maxEditDistanceForSecondaryResults, secondaryResultBufferSize, nSecondaryResults, secondaryResults,
			singleSecondaryBufferSize, nSingleEndSecondaryResultsForFirstRead, nSingleEndSecondaryResultsForSecondRead, singleEndSecondaryResults);
		_int64 end = timeInNanos();

		result->nanosInAlignTogether = end - start;
		result->fromAlignTogether = true;
		result->alignedAsPair = true;

		if (forceSpacing) {
			if (result->status[0] == NotFound) {
				result->fromAlignTogether = false;
			}
			else {
				_ASSERT(result->status[1] != NotFound); // If one's not found, so is the other
			}
			return;
		}

		if (result->status[0] != NotFound && result->status[1] != NotFound) {
			//
			// Not a chimeric read.
			//
			return;
		}
	}

    //
    // If the intersecting aligner didn't find an alignment for these reads, then they may be
    // chimeric and so we should just align them with the single end aligner and apply a MAPQ penalty.
    //
    Read *read[NUM_READS_PER_PAIR] = {read0, read1};
    int *resultCount[2] = {nSingleEndSecondaryResultsForFirstRead, nSingleEndSecondaryResultsForSecondRead};

    for (int r = 0; r < NUM_READS_PER_PAIR; r++) {
        SingleAlignmentResult singleResult;
        int singleEndSecondaryResultsThisTime = 0;

		if (read[r]->getDataLength() < minReadLength) {
			result->status[r] = NotFound;
			result->mapq[r] = 0;
			result->direction[r] = FORWARD;
			result->location[r] = 0;
			result->score[r] = 0;
		} else {
			// We're using *nSingleEndSecondaryResultsForFirstRead because it's either 0 or what all we've seen (i.e., we know NUM_READS_PER_PAIR is 2)
			singleAligner->AlignRead(read[r], &singleResult, maxEditDistanceForSecondaryResults,
				singleSecondaryBufferSize - *nSingleEndSecondaryResultsForFirstRead, &singleEndSecondaryResultsThisTime,
				singleEndSecondaryResults + *nSingleEndSecondaryResultsForFirstRead);

			*(resultCount[r]) = singleEndSecondaryResultsThisTime;

			result->status[r] = singleResult.status;
			result->mapq[r] = singleResult.mapq / 3;   // Heavy quality penalty for chimeric reads
			result->direction[r] = singleResult.direction;
			result->location[r] = singleResult.location;
			result->score[r] = singleResult.score;
		}
    }

    result->fromAlignTogether = false;
    result->alignedAsPair = false;

#ifdef _DEBUG
    if (_DumpAlignments) {
        printf("ChimericPairedEndAligner: (%u, %u) score (%d, %d), MAPQ (%d, %d)\n\n\n",result->location[0], result->location[1],
            result->score[0], result->score[1], result->mapq[0], result->mapq[1]);
    }
#endif // _DEBUG
                    
}<|MERGE_RESOLUTION|>--- conflicted
+++ resolved
@@ -45,7 +45,7 @@
         unsigned            maxK,
         unsigned            maxSeedsFromCommandLine,
         double              seedCoverage,
-	unsigned            minWeightToCheck,
+		unsigned            minWeightToCheck,
         bool                forceSpacing_,
         unsigned            extraSearchDepth,
         bool                noUkkonen,
@@ -58,11 +58,7 @@
 {
     // Create single-end aligners.
     singleAligner = new (allocator) BaseAligner(index, maxHits, maxK, maxReadSize,
-<<<<<<< HEAD
-                                    maxSeedsFromCommandLine,  seedCoverage, extraSearchDepth, noUkkonen, noOrderedEvaluation, noTruncation, &lv, &reverseLV, NULL, allocator);
-=======
-	maxSeedsFromCommandLine,  seedCoverage, minWeightToCheck, extraSearchDepth, &lv, &reverseLV, NULL, allocator);
->>>>>>> 4649f94b
+                                    maxSeedsFromCommandLine,  seedCoverage, minWeightToCheck,extraSearchDepth, noUkkonen, noOrderedEvaluation, noTruncation, &lv, &reverseLV, NULL, allocator);
     
     underlyingPairedEndAligner->setLandauVishkin(&lv, &reverseLV);
 
