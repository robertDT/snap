--- conflicted
+++ resolved
@@ -568,24 +568,19 @@
         //
         return new RangeSplittingReadSupplierGenerator(fileName, false, numThreads, context);
     } else {
-<<<<<<< HEAD
-        ReadReader* fastq = FASTQReader::create(DataSupplier::GzipDefault, fileName,
-            ReadSupplierQueue::BufferCount(numThreads), 0, QueryFileSize(fileName), context);
-=======
         ReadReader* fastq;
         //
         // Because we can only have one stdin reader, we need to use a queue if we're reading from stdin
         //
         if (isStdin) {
             if (gzip) {
-                fastq = FASTQReader::create(DataSupplier::GzipStdio[false], fileName, 0, 0, context);
+                fastq = FASTQReader::create(DataSupplier::GzipStdio, fileName, ReadSupplierQueue::BufferCount(numThreads), 0, 0, context);
             } else {
-                fastq = FASTQReader::create(DataSupplier::Stdio[false], fileName, 0, 0, context);
+                fastq = FASTQReader::create(DataSupplier::Stdio, fileName, ReadSupplierQueue::BufferCount(numThreads), 0, 0, context);
             }
         } else {
-            fastq = FASTQReader::create(DataSupplier::GzipDefault[false], fileName, 0, QueryFileSize(fileName), context);
-        }
->>>>>>> 52822a41
+            fastq = FASTQReader::create(DataSupplier::GzipDefault, fileName, ReadSupplierQueue::BufferCount(numThreads), 0, QueryFileSize(fileName), context);
+        }
         if (fastq == NULL) {
             delete fastq;
             return NULL;
@@ -607,24 +602,19 @@
  
      if (gzip || isStdin) {
         fprintf(stderr,"PairedInterleavedFASTQ using supplier queue\n");
-<<<<<<< HEAD
-        DataSupplier* dataSupplier = DataSupplier::GzipDefault;
-        PairedReadReader *reader = PairedInterleavedFASTQReader::create(dataSupplier, fileName,
-            ReadSupplierQueue::BufferCount(numThreads), 0,QueryFileSize(fileName),context);
-=======
         DataSupplier *dataSupplier;
         if (isStdin) {
             if (gzip) {
-                dataSupplier = DataSupplier::GzipStdio[false];
+                dataSupplier = DataSupplier::GzipStdio;
             } else {
-                dataSupplier = DataSupplier::Stdio[false];
+                dataSupplier = DataSupplier::Stdio;
             }
         } else {
-            dataSupplier = DataSupplier::GzipDefault[false];
+            dataSupplier = DataSupplier::GzipDefault;
         }
         
-        PairedReadReader *reader = PairedInterleavedFASTQReader::create(dataSupplier, fileName,0,(stdin ? 0 : QueryFileSize(fileName)),context);
->>>>>>> 52822a41
+        PairedReadReader *reader = PairedInterleavedFASTQReader::create(dataSupplier, fileName,
+            ReadSupplierQueue::BufferCount(numThreads), 0,(stdin ? 0 : QueryFileSize(fileName)),context);
  
         if (NULL == reader ) {
             delete reader;
