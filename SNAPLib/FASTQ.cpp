--- conflicted
+++ resolved
@@ -135,49 +135,6 @@
             return false;
         }
 
-<<<<<<< HEAD
-    char *id = fileData + pos + 1; // The '@' is not part of the ID
-    while (pos < amountMapped && fileData[pos] != '\n' && fileData[pos] != '\r') {
-        pos++;
-    }
-    if (pos == amountMapped) {
-        if (exitOnFailure) {
-            fprintf(stderr, "Syntax error in FASTQ file at offset %llu. "
-                "Reached end of range before a complete read.\n", (_uint64) (pos + offsetMapped));
-            exit(1);
-        } else {
-            return 0;
-        }
-    }
-    unsigned idLen = (unsigned) (fileData + pos - id);
-    pos += fileData[pos] == '\r';
-    pos++;
-
-    char *data = fileData + pos;
-    while (pos < amountMapped && fileData[pos] != '\n' && fileData[pos] != '\r') {
-        pos++;
-    }
-    if (pos == amountMapped) {
-        if (exitOnFailure) {
-            fprintf(stderr, "Syntax error in FASTQ file at offset %llu. "
-                "Reached end of range before a complete read.\n", (_uint64) (pos + offsetMapped));
-            exit(1);
-        } else {
-            return 0;
-        }
-    }
-    unsigned dataLen = (unsigned) (fileData + pos - data);
-    pos += fileData[pos] == '\r';
-    pos++;
-
-    if (pos >= amountMapped || fileData[pos] != '+') {
-        if (exitOnFailure) {
-            fprintf(stderr, "Syntax error in FASTQ file at offset %llu. "
-                    "Expected line starting with '+'.\n", (_uint64) (pos + offsetMapped));
-            exit(1);
-        } else {
-            return 0;
-=======
         char *secondLineCandidate = strnchr(firstLineCandidate, '\n', validBytes - (firstLineCandidate - buffer)) + 1;
         if (NULL == (secondLineCandidate-1)) {
 			fprintf(stderr,"Unable to find a read in FASTQ buffer (2) at %d\n", data->getFileOffset());
@@ -187,49 +144,8 @@
         if (*firstLineCandidate != '@') {
             firstLineCandidate = secondLineCandidate;
             continue;
->>>>>>> 3e839575
-        }
-
-<<<<<<< HEAD
-    while (pos < amountMapped && fileData[pos] != '\n' && fileData[pos] != '\r') {
-        pos++;
-    }
-    if (pos == amountMapped) {
-        if (exitOnFailure) {
-            fprintf(stderr, "Syntax error in FASTQ file at offset %llu. "
-                    "Reached end of range before a complete read.\n", (_uint64) (pos + offsetMapped));
-            exit(1);
-        } else {
-            return 0;
-        }
-    }
-    pos += fileData[pos] == '\r';
-    pos++;
-
-    char *quality = fileData + pos;
-    if (pos + dataLen > amountMapped) {
-        if (exitOnFailure) {
-            fprintf(stderr, "Syntax error in FASTQ file at offset %llu. "
-                    "Quality string is not long enough.", (_uint64) (pos + offsetMapped));
-            exit(1);
-        } else {
-            return 0;
-        }
-    } else if (pos + dataLen == amountMapped) {
-      pos = amountMapped;
-    } else {
-      if (fileData[pos + dataLen] != '\n' && fileData[pos + dataLen] != '\r') {
-          if (exitOnFailure) {
-              fprintf(stderr, "Syntax error in FASTQ file at offset %llu. "
-                      "Quality string is of the wrong length.", (_uint64) (pos + offsetMapped));
-              exit(1);
-          } else {
-              return 0;
-          }
-      }
-      pos += dataLen + (fileData[pos + dataLen] == '\r') + 1;
-    }
-=======
+        }
+
         //
         // Scan through the second line making sure it's all bases (or 'N').  We don't have to
         // check for end-of-buffer because we know there's a null there.
@@ -240,7 +156,6 @@
                 *thirdLineCandidate == 'g') {
             thirdLineCandidate++;
         }
->>>>>>> 3e839575
 
         if (*thirdLineCandidate == '\r') {
             //
