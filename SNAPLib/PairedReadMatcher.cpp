/*++

Module Name:

    MultiInputReadSupplier.cp

Abstract:

    A read supplier that combines other read suppliers.  It's used when there are muliple input files to process.

Authors:

    Bill Bolosky, November, 2012

Environment:

    User mode service.

Revision History:


--*/

#include "stdafx.h"
#include <map>
#include "Compat.h"
#include "Util.h"
#include "Read.h"
#include "DataReader.h"
#include "VariableSizeMap.h"
#include "DynamicList.h"

// turn on to debug matching process
//#define VALIDATE_MATCH

// turn on to gather paired stats
//#define STATISTICS

using std::pair;


class PairedReadMatcher: public PairedReadReader
{
public:
    PairedReadMatcher(ReadReader* i_single, bool i_autoRelease, bool i_quicklyDropUnpairedReads);

    // PairedReadReader

    virtual ~PairedReadMatcher();

    virtual bool getNextReadPair(Read *read1, Read *read2);
    
    virtual void reinit(_int64 startingOffset, _int64 amountOfFileToProcess)
    { single->reinit(startingOffset, amountOfFileToProcess); }

    void releaseBatch(DataBatch batch);

private:
    
    const bool autoRelease;
    ReadReader* single; // reader for single reads
    typedef _uint64 StringHash;
<<<<<<< HEAD
    typedef VariableSizeMapBig<StringHash,Read> ReadMap;
=======
    typedef VariableSizeMap<StringHash,Read> ReadMap;
    DataBatch currentBatch; // for dropped reads
    bool allDroppedInCurrentBatch;
>>>>>>> 823cf08a
    DataBatch batch[2]; // 0 = current, 1 = previous
    bool releasedBatch[2];  // whether each batch has been released
    ReadMap unmatched[2]; // read id -> Read
    DynamicList overflowReads;
    DynamicListWriter overflowReadWriter;
    typedef VariableSizeMap<PairedReadMatcher::StringHash,ReadWithOwnMemory*,150,MapNumericHash<PairedReadMatcher::StringHash>,80,0,true> OverflowMap;
    OverflowMap overflow; // read id -> Read
#ifdef VALIDATE_MATCH
    typedef VariableSizeMap<StringHash,char*> StringMap;
    StringMap strings;
    typedef VariableSizeMap<StringHash,int> HashSet;
    HashSet overflowUsed;
#endif
    _int64 overflowMatched;
    // used only if ! autoRelease:
    bool dependents; // true if pairs from 0->1
    // manage inter-batch dependencies
    // newer depends on older (i.e. only release older after newer)
    // erase forward if older released first
    // erase both if newer released first
    ExclusiveLock lock; // exclusive access to forward/backward
    typedef VariableSizeMap<DataBatch::Key,DataBatch> BatchMap;
    BatchMap forward; // dependencies from older batch (was unmatched) -> newer batch
    BatchMap backward; // newer batch -> older batch

    bool quicklyDropUnpairedReads;
    _uint64 nReadsQuicklyDropped;

    Read localRead;

#ifdef STATISTICS
    typedef struct
    {
        _int64 oldPairs; // # pairs matched from overflow
        _int64 oldBatches; // # distinct matches matched from overflow
        _int64 internalPairs; // #pairs matched within batch
        _int64 previousPairs; // #pairs matched with previous batch
        _int64 overflowPairs; // #pairs left over
        _int64 totalReads; // total reads in batch
        void clear() { memset(this, 0, sizeof(*this)); }
    } BatchStats;
    BatchStats currentStats, totalStats;
    VariableSizeMap<_int64,int> currentBatches;
#endif
};

PairedReadMatcher::PairedReadMatcher(
    ReadReader* i_single,
    bool i_autoRelease,
    bool i_quicklyDropUnpairedReads)
    : single(i_single),
    forward(),
    backward(),
    dependents(false),
    autoRelease(i_autoRelease),
    overflowMatched(0),
    quicklyDropUnpairedReads(i_quicklyDropUnpairedReads),
    nReadsQuicklyDropped(0),
<<<<<<< HEAD
    overflowReads(1000000000, 1000000, 10000, sizeof(ReadWithOwnMemory)),
    overflowReadWriter(&overflowReads)
=======
    currentBatch(0, 0), allDroppedInCurrentBatch(false)
>>>>>>> 823cf08a
{
    new (&unmatched[0]) VariableSizeMapBig<StringHash,Read>(10000);
    new (&unmatched[1]) VariableSizeMapBig<StringHash,Read>(10000);

    releasedBatch[0] = releasedBatch[1] = false;
    if (! autoRelease) {
        InitializeExclusiveLock(&lock);
    }
#ifdef STATISTICS
    currentStats.clear();
    totalStats.clear();
#endif
}
    
PairedReadMatcher::~PairedReadMatcher()
{
    if (! autoRelease) {
        DestroyExclusiveLock(&lock);
    }
    delete single;
}

    bool
PairedReadMatcher::getNextReadPair(
    Read *read1,
    Read *read2)
{
    int skipped = 0;
    while (true) {
        if (skipped++ == 10000) {
            fprintf(stderr, "warning: no matching read pairs in 10,000 reads, input file might be unsorted or have unexpected read id format\n");
        }

        if (! single->getNextRead(&localRead)) {
            if (allDroppedInCurrentBatch) {
                single->releaseBatch(currentBatch);
            }
            int n = unmatched[0].size() + unmatched[1].size();
            int n2 = (int) (overflow.size() - overflowMatched);
            if (n + n2 > 0) {
                fprintf(stderr, " warning: PairedReadMatcher discarding %d+%d unpaired reads at eof\n", n, n2);
#ifdef VALIDATE_MATCH
                for (int i = 0; i < 2; i++) {
                    fprintf(stdout, "unmatched[%d]\n", i);
                    for (ReadMap::iterator j = unmatched[i].begin(); j != unmatched[i].end(); j = unmatched[i].next(j)) {
                        fprintf(stdout, "%s\n", strings[j->key]);
                    }
                }
                int printed = 0;
                fprintf(stdout, "sample of overflow\n");
                for (OverflowMap::iterator o = overflow.begin(); printed < 500 && o != overflow.end(); o = overflow.next(o)) {
                    if (NULL == overflowUsed.tryFind(o->key)) {
                        printed++;
                        fprintf(stdout, "%s\n", strings[o->key]);
                    }
                }
#endif

            }
            if (nReadsQuicklyDropped > 0) {
                fprintf(stderr," warning: PairedReadMatcher dropped %lld reads because they didn't have RNEXT and PNEXT filled in.\n"
                               " If your input file was generated by a single-end alignment (or this seems too big), use the -ku flag\n",
                    nReadsQuicklyDropped);
            }
            return false;
        }

        if (quicklyDropUnpairedReads) {
            if (localRead.getBatch() != currentBatch) {
                if (allDroppedInCurrentBatch) {
                    single->releaseBatch(currentBatch);
                }
                currentBatch = localRead.getBatch();
                allDroppedInCurrentBatch = true;
            }
            if (localRead.getOriginalPNEXT() == 0 || localRead.getOriginalRNEXTLength() == 1 && localRead.getOriginalRNEXT()[0] == '*') {
                nReadsQuicklyDropped++;
                skipped--;
                continue;
            }
            allDroppedInCurrentBatch = false;
        }

        // build key for pending read table, removing /1 or /2 at end
        const char* id = localRead.getId();
        unsigned idLength = localRead.getIdLength();
        // truncate at space or slash
        char* slash = (char*) memchr((void*)id, '/', idLength);
        if (slash != NULL) {
            idLength = (unsigned)(slash - id);
        }
        char* space = (char*) memchr((void*)id, ' ', idLength);
        if (space != NULL) {
            idLength = (unsigned)(space - id);
        }
        StringHash key = util::hash64(id, idLength);
#ifdef VALIDATE_MATCH
        char* s = new char[idLength+1];
        memcpy(s, id, idLength);
        s[idLength] = 0;
        char** p = strings.tryFind(key);
        if (p != NULL && strcmp(*p, s)) {
          fprintf(stderr, "hash collision %ld of %s and %s\n", key, *p, s);
          soft_exit(1);
        }
        if (p == NULL) {
          strings.put(key, s);
        }
#endif
        if (localRead.getBatch() != batch[0]) {
#ifdef STATISTICS
            currentStats.oldBatches = currentBatches.size();
            currentStats.overflowPairs = unmatched[1].size();
            totalStats.internalPairs += currentStats.internalPairs;
            totalStats.previousPairs += currentStats.previousPairs;
            totalStats.oldBatches += currentStats.oldBatches;
            totalStats.oldPairs += currentStats.oldPairs;
            totalStats.overflowPairs += currentStats.overflowPairs;
            totalStats.totalReads += currentStats.totalReads;
            printf("batch %d:%d: internal %d pairs, previous %d pairs, old %d pairs from %d batches, overflow %d pairs\n"
                "cumulative: internal %d pairs, previous %d pairs, old %d pairs from %d batches, overflow %d pairs\n",
                batch[0].fileID, batch[0].batchID, currentStats.internalPairs, currentStats.previousPairs, currentStats.oldPairs, currentStats.oldBatches, currentStats.overflowPairs,
                totalStats.internalPairs, totalStats.previousPairs, totalStats.oldPairs, totalStats.oldBatches, totalStats.overflowPairs);
            currentStats.clear();
            currentBatches.clear();
#endif
            // roll over batches
            if (unmatched[1].size() > 0) {
                //printf("warning: PairedReadMatcher overflow %d unpaired reads from %d:%d\n", unmatched[1].size(), batch[1].fileID, batch[1].batchID); //!!
                //char* buf = (char*) alloca(500);
                for (ReadMap::iterator r = unmatched[1].begin(); r != unmatched[1].end(); r = unmatched[1].next(r)) {
                    ReadWithOwnMemory* p = (ReadWithOwnMemory*) overflowReadWriter.next();
                    new (p) ReadWithOwnMemory(r->value);
                    overflow.put(r->key, p);
#ifdef VALIDATE_MATCH
                    char*s2 = *strings.tryFind(r->key);
                    int len = strlen(s2);
                    _ASSERT(! strncmp(s2, r->value.getId(), len));
                    ReadWithOwnMemory* rd = overflow.tryFind(r->key);
                    _ASSERT(! strncmp(s2, rd->getId(), len));
#endif
                    //memcpy(buf, r->value.getId(), r->value.getIdLength());
                    //buf[r->value.getIdLength()] = 0;
                    //printf("overflow add %d:%d %s\n", batch[1].fileID, batch[1].batchID, buf);
                }
            }
            for (ReadMap::iterator i = unmatched[1].begin(); i != unmatched[1].end(); i = unmatched[1].next(i)) {
                i->value.dispose();
            }
            unmatched[1].assign(&unmatched[0]);
            unmatched[0].clear();
            if (autoRelease) {
                single->releaseBatch(batch[1]);
            }
            DataBatch overflowBatch = batch[1];
            batch[1] = batch[0];
            bool releaseOverflowBatch = releasedBatch[1];
            releasedBatch[1] = releasedBatch[0];
            batch[0] = localRead.getBatch();
            releasedBatch[0] = false;
            dependents = false;
            if (releaseOverflowBatch && ! autoRelease) {
                //printf("release deferred batch %d:%d\n", overflowBatch.fileID, overflowBatch.batchID);
                releaseBatch(overflowBatch);
            }
        }
#ifdef STATISTICS
        currentStats.totalReads++;
#endif

        ReadMap::iterator found = unmatched[0].find(key);
        if (found != unmatched[0].end()) {
            *read2 = found->value;
            //printf("current matched %d:%d->%d:%d %s\n", read2->getBatch().fileID, read2->getBatch().batchID, batch[0].fileID, batch[0].batchID, read2->getId()); //!!
            unmatched[0].erase(found->key);
#ifdef STATISTICS
            currentStats.internalPairs++;
#endif
        } else {
            // try previous batch
            found = unmatched[1].find(key);
            if (found == unmatched[1].end()) {
                // try overflow
                OverflowMap::iterator found2 = overflow.find(key);
                if (found2 == overflow.end()) {
                    // no match, remember it for later matching
                    unmatched[0].put(key, localRead);
                    //printf("unmatched add %d:%d %lx\n", batch[0].fileID, batch[0].batchID, key); //!!
                    continue;
                } else {
                    // copy data into read, keep in overflow table indefinitely to preserve memory
                    *read2 = * (Read*) found2->value;
                    overflowMatched++;
#ifdef VALIDATE_MATCH
                    overflowUsed.put(key, 1);
#endif
                    //printf("overflow matched %d:%d %s\n", read2->getBatch().fileID, read2->getBatch().batchID, read2->getId()); //!!
                    read2->setBatch(batch[0]); // overwrite batch so both reads have same batch, will track deps instead
#ifdef STATISTICS
                    currentStats.oldPairs++;
                    currentBatches.put(read2->getBatch().asKey(), 1);
#endif
                }
            } else {
                // found, remember dependency
                if ((! autoRelease) && (! dependents)) {
                    dependents = true;
                    AcquireExclusiveLock(&lock);
                    //printf("add dependency %d:%d->%d:%d\n", batch[0].fileID, batch[0].batchID, batch[1].fileID, batch[1].batchID);
                    forward.put(batch[1].asKey(), batch[0]);
                    backward.put(batch[0].asKey(), batch[1]);
                    ReleaseExclusiveLock(&lock);
                }
                *read2 = found->value;
                //printf("prior matched %d:%d->%d:%d %s\n", read2->getBatch().fileID, read2->getBatch().batchID, batch[0].fileID, batch[0].batchID, read2->getId()); //!!
                read2->setBatch(batch[0]); // overwrite batch so both reads have same batch, will track deps instead
                unmatched[1].erase(found->key);
#ifdef STATISTICS
                currentStats.previousPairs++;
#endif
            }
        }

        // found a match
        *read1 = localRead;
        return true;
    }
}

    void
PairedReadMatcher::releaseBatch(
    DataBatch batch)
{
    if (autoRelease) {
        return;
    }
    for (int i = 0; i < 2; i++) {
      if (batch == this->batch[i]) {
        if (! releasedBatch[i]) {
          releasedBatch[i] = true;
          //printf("releaseBatch %d:%d active %d, deferred\n", batch.fileID, batch.batchID, i);
        }
        return;
      }
    }
    // only release when both forward & backward dependent batches have been released
    AcquireExclusiveLock(&lock);
    DataBatch::Key key = batch.asKey();
    // case in which i'm the newer batch
    DataBatch* b = backward.tryFind(key);
    if (b != NULL) {
        DataBatch* bf = forward.tryFind(b->asKey());
        if (bf == NULL) {
            // batch I depend on already released, can release it now
            //printf("release older batch %d:%d->%d:%d\n", batch.fileID, batch.batchID, b->fileID, b->batchID);
            single->releaseBatch(*b);
        } else {
            // forget dependency so older batch can be released later
            //printf("forget newer batch dependency %d:%d->%d:%d\n", batch.fileID, batch.batchID, b->fileID, b->batchID);
            forward.erase(b->asKey());
        }
        backward.erase(key);
    }
    // case in which I'm the older batch
    DataBatch* f = forward.tryFind(key);
    if (f != NULL) {
        // someone depends on me, signal that I've been released
        //printf("keep older batch %d:%d->%d:%d\n", f->fileID, f->batchID, batch.fileID, batch.batchID);
        forward.erase(key);
    } else {
        // noone depends on me, I can be released
        //printf("release independent batch %d:%d\n", batch.fileID, batch.batchID);
        single->releaseBatch(batch);
    }
    ReleaseExclusiveLock(&lock);
}

// define static factory function

    PairedReadReader*
PairedReadReader::PairMatcher(
    ReadReader* single,
    bool autoRelease,
    bool quicklyDropUnpairedReads)
{
    return new PairedReadMatcher(single, autoRelease, quicklyDropUnpairedReads);
}<|MERGE_RESOLUTION|>--- conflicted
+++ resolved
@@ -60,13 +60,9 @@
     const bool autoRelease;
     ReadReader* single; // reader for single reads
     typedef _uint64 StringHash;
-<<<<<<< HEAD
     typedef VariableSizeMapBig<StringHash,Read> ReadMap;
-=======
-    typedef VariableSizeMap<StringHash,Read> ReadMap;
     DataBatch currentBatch; // for dropped reads
     bool allDroppedInCurrentBatch;
->>>>>>> 823cf08a
     DataBatch batch[2]; // 0 = current, 1 = previous
     bool releasedBatch[2];  // whether each batch has been released
     ReadMap unmatched[2]; // read id -> Read
@@ -125,12 +121,9 @@
     overflowMatched(0),
     quicklyDropUnpairedReads(i_quicklyDropUnpairedReads),
     nReadsQuicklyDropped(0),
-<<<<<<< HEAD
     overflowReads(1000000000, 1000000, 10000, sizeof(ReadWithOwnMemory)),
-    overflowReadWriter(&overflowReads)
-=======
+    overflowReadWriter(&overflowReads),
     currentBatch(0, 0), allDroppedInCurrentBatch(false)
->>>>>>> 823cf08a
 {
     new (&unmatched[0]) VariableSizeMapBig<StringHash,Read>(10000);
     new (&unmatched[1]) VariableSizeMapBig<StringHash,Read>(10000);
