/*++

Module Name:

    MultiInputReadSupplier.cpp

Abstract:

    A read supplier that combines other read suppliers.  It's used when there are muliple input files to process.

Authors:

    Bill Bolosky, November, 2012

Environment:

    User mode service.

Revision History:


--*/

#include "stdafx.h"
#include <map>
#include "Compat.h"
#include "Util.h"
#include "Read.h"
#include "DataReader.h"
#include "VariableSizeMap.h"
<<<<<<< HEAD
#include "DynamicList.h"
=======
#include "PairedEndAligner.h"
#include "SAM.h"
>>>>>>> 52822a41

// turn on to debug matching process
//#define VALIDATE_MATCH

// turn on to gather paired stats
//#define STATISTICS

using std::pair;


class PairedReadMatcher: public PairedReadReader
{
public:
    PairedReadMatcher(ReadReader* i_single, bool i_quicklyDropUnpairedReads);

    // PairedReadReader

    virtual ~PairedReadMatcher();

    virtual bool getNextReadPair(Read *read1, Read *read2);
    
    virtual void reinit(_int64 startingOffset, _int64 amountOfFileToProcess)
    { single->reinit(startingOffset, amountOfFileToProcess); }

    virtual void holdBatch(DataBatch batch)
    { single->holdBatch(batch); }

    virtual bool releaseBatch(DataBatch batch)
    { return single->releaseBatch(batch); }

private:

    ReadWithOwnMemory* allocOverflowRead();
    void freeOverflowRead(ReadWithOwnMemory* read);
    
    ReadReader* single; // reader for single reads
    typedef _uint64 StringHash;
    typedef VariableSizeMap<StringHash,Read> ReadMap;
    DataBatch currentBatch; // for dropped reads
    bool allDroppedInCurrentBatch;
    DataBatch batch[2]; // 0 = current, 1 = previous
    ReadMap unmatched[2]; // read id -> Read
    typedef VariableSizeMap<PairedReadMatcher::StringHash,ReadWithOwnMemory*,150,MapNumericHash<PairedReadMatcher::StringHash>,80,0,true> OverflowMap;
    OverflowMap overflow; // read id -> Read
    typedef VariableSizeVector<ReadWithOwnMemory*> OverflowReadVector;
    typedef VariableSizeMap<_uint64,OverflowReadVector*> OverflowReadReleaseMap;
    OverflowReadReleaseMap overflowRelease;
#ifdef VALIDATE_MATCH
    typedef VariableSizeMap<StringHash,char*> StringMap;
    StringMap strings;
    typedef VariableSizeMap<StringHash,int> HashSet;
    HashSet overflowUsed;
#endif
    _int64 overflowMatched;

    bool quicklyDropUnpairedReads;
    _uint64 nReadsQuicklyDropped;

    Read localRead;

#ifdef STATISTICS
    typedef struct
    {
        _int64 oldPairs; // # pairs matched from overflow
        _int64 oldBatches; // # distinct matches matched from overflow
        _int64 internalPairs; // #pairs matched within batch
        _int64 previousPairs; // #pairs matched with previous batch
        _int64 overflowPairs; // #pairs left over
        _int64 totalReads; // total reads in batch
        void clear() { memset(this, 0, sizeof(*this)); }
    } BatchStats;
    BatchStats currentStats, totalStats;
    VariableSizeMap<_int64,int> currentBatches;
#endif
};

PairedReadMatcher::PairedReadMatcher(
    ReadReader* i_single,
    bool i_quicklyDropUnpairedReads)
    : single(i_single),
    overflowMatched(0),
    quicklyDropUnpairedReads(i_quicklyDropUnpairedReads),
    nReadsQuicklyDropped(0),
    currentBatch(0, 0), allDroppedInCurrentBatch(false)
{
    new (&unmatched[0]) VariableSizeMap<StringHash,Read>(10000);
    new (&unmatched[1]) VariableSizeMap<StringHash,Read>(10000);

#ifdef STATISTICS
    currentStats.clear();
    totalStats.clear();
#endif
}
    
PairedReadMatcher::~PairedReadMatcher()
{
    delete single;
}

    ReadWithOwnMemory*
PairedReadMatcher::allocOverflowRead()
{
    return new ReadWithOwnMemory();
}

    void
PairedReadMatcher::freeOverflowRead(
    ReadWithOwnMemory* read)
{
    delete read;
}

    bool
PairedReadMatcher::getNextReadPair(
    Read *read1,
    Read *read2)
{
    Read *outputReads[NUM_READS_PER_PAIR];
    outputReads[0] = read1;
    outputReads[1] = read2;
    int readOneToOutputRead;    // This is used to determine which of the output reads corresponds to one (the read that just came from getNextRead())
                                // That, in turn, is determined by the S/BAM flags in the read saying whether it was first-in-template.

    int skipped = 0;
    while (true) {
        if (skipped++ == 10000) {
            fprintf(stderr, "warning: no matching read pairs in 10,000 reads, input file might be unsorted or have unexpected read id format\n");
        }

        if (! single->getNextRead(&localRead)) {
            int n = unmatched[0].size() + unmatched[1].size();
            int n2 = (int) (overflow.size() - overflowMatched);
            if (n + n2 > 0) {
                fprintf(stderr, " warning: PairedReadMatcher discarding %d+%d unpaired reads at eof\n", n, n2);
#ifdef VALIDATE_MATCH
                for (int i = 0; i < 2; i++) {
                    fprintf(stdout, "unmatched[%d]\n", i);
                    for (ReadMap::iterator j = unmatched[i].begin(); j != unmatched[i].end(); j = unmatched[i].next(j)) {
                        fprintf(stdout, "%s\n", strings[j->key]);
                    }
                }
                int printed = 0;
                fprintf(stdout, "sample of overflow\n");
                for (OverflowMap::iterator o = overflow.begin(); printed < 500 && o != overflow.end(); o = overflow.next(o)) {
                    if (NULL == overflowUsed.tryFind(o->key)) {
                        printed++;
                        fprintf(stdout, "%s\n", strings[o->key]);
                    }
                }
#endif
            }
            if (nReadsQuicklyDropped > 0) {
                fprintf(stderr," warning: PairedReadMatcher dropped %lld reads because they didn't have RNEXT and PNEXT filled in.\n"
                               " If your input file was generated by a single-end alignment (or this seems too big), use the -ku flag\n",
                    nReadsQuicklyDropped);
            }
            single->releaseBatch(batch[0]);
            single->releaseBatch(batch[1]);
            return false;
        }

        if (quicklyDropUnpairedReads) {
            if (localRead.getOriginalPNEXT() == 0 || localRead.getOriginalRNEXTLength() == 1 && localRead.getOriginalRNEXT()[0] == '*') {
                nReadsQuicklyDropped++;
                skipped--;
                continue;
            }
        }

        if (localRead.getOriginalSAMFlags() & SAM_FIRST_SEGMENT) {
            readOneToOutputRead = 0;
        } else {
            readOneToOutputRead = 1;
        }

        // build key for pending read table, removing /1 or /2 at end
        const char* id = localRead.getId();
        unsigned idLength = localRead.getIdLength();
        // truncate at space or slash
        char* slash = (char*) memchr((void*)id, '/', idLength);
        if (slash != NULL) {
            idLength = (unsigned)(slash - id);
        }
        char* space = (char*) memchr((void*)id, ' ', idLength);
        if (space != NULL) {
            idLength = (unsigned)(space - id);
        }
        StringHash key = util::hash64(id, idLength);
#ifdef VALIDATE_MATCH
        char* s = new char[idLength+1];
        memcpy(s, id, idLength);
        s[idLength] = 0;
        char** p = strings.tryFind(key);
        if (p != NULL && strcmp(*p, s)) {
          fprintf(stderr, "hash collision %ld of %s and %s\n", key, *p, s);
          soft_exit(1);
        }
        if (p == NULL) {
          strings.put(key, s);
        }
#endif
        if (localRead.getBatch() != batch[0]) {
#ifdef STATISTICS
            currentStats.oldBatches = currentBatches.size();
            currentStats.overflowPairs = unmatched[1].size();
            totalStats.internalPairs += currentStats.internalPairs;
            totalStats.previousPairs += currentStats.previousPairs;
            totalStats.oldBatches += currentStats.oldBatches;
            totalStats.oldPairs += currentStats.oldPairs;
            totalStats.overflowPairs += currentStats.overflowPairs;
            totalStats.totalReads += currentStats.totalReads;
            printf("batch %d:%d: internal %d pairs, previous %d pairs, old %d pairs from %d batches, overflow %d pairs\n"
                "cumulative: internal %d pairs, previous %d pairs, old %d pairs from %d batches, overflow %d pairs\n",
                batch[0].fileID, batch[0].batchID, currentStats.internalPairs, currentStats.previousPairs, currentStats.oldPairs, currentStats.oldBatches, currentStats.overflowPairs,
                totalStats.internalPairs, totalStats.previousPairs, totalStats.oldPairs, totalStats.oldBatches, totalStats.overflowPairs);
            currentStats.clear();
            currentBatches.clear();
#endif
            // roll over batches
            if (unmatched[1].size() > 0) {
<<<<<<< HEAD
                // copy remaining reads into overflow map
                //printf("warning: PairedReadMatcher overflow %d unpaired reads from %d:%d\n", unmatched[1].size(), batch[1].fileID, batch[1].batchID); //!!
                char* buf = (char*) alloca(500);
=======
                //fprintf(stderr, "warning: PairedReadMatcher overflow %d unpaired reads from %d:%d\n", unmatched[1].size(), batch[1].fileID, batch[1].batchID); //!!
                //char* buf = (char*) alloca(500);
>>>>>>> 52822a41
                for (ReadMap::iterator r = unmatched[1].begin(); r != unmatched[1].end(); r = unmatched[1].next(r)) {
                    ReadWithOwnMemory* p = allocOverflowRead();
                    new (p) ReadWithOwnMemory(r->value);
                    overflow.put(r->key, p);
#ifdef VALIDATE_MATCH
                    char*s2 = *strings.tryFind(r->key);
                    int len = strlen(s2);
                    _ASSERT(! strncmp(s2, r->value.getId(), len));
                    ReadWithOwnMemory* rd = overflow.tryFind(r->key);
                    _ASSERT(! strncmp(s2, rd->getId(), len));
#endif
<<<<<<< HEAD
                    memcpy(buf, r->value.getId(), r->value.getIdLength());
                    buf[r->value.getIdLength()] = 0;
                    //printf("overflow add %d:%d %s\n", batch[1].fileID, batch[1].batchID, buf);
=======
                    //memcpy(buf, r->value.getId(), r->value.getIdLength());
                    //buf[r->value.getIdLength()] = 0;
                    //fprintf(stderr, "overflow add %d:%d %s\n", batch[1].fileID, batch[1].batchID, buf);
>>>>>>> 52822a41
                }
            }
            for (ReadMap::iterator i = unmatched[1].begin(); i != unmatched[1].end(); i = unmatched[1].next(i)) {
                i->value.dispose();
            }
            unmatched[1].exchange(unmatched[0]);
            unmatched[0].clear();
            single->releaseBatch(batch[1]);
            batch[1] = batch[0];
            batch[0] = localRead.getBatch();
<<<<<<< HEAD
            single->holdBatch(batch[0]);
#ifdef STATISTICS
        currentStats.totalReads++;
#endif
=======
            releasedBatch[0] = false;
            dependents = false;
            if (releaseOverflowBatch && ! autoRelease) {
                //fprintf(stderr, "release deferred batch %d:%d\n", overflowBatch.fileID, overflowBatch.batchID);
                releaseBatch(overflowBatch);
            }
        }

        if (quicklyDropUnpairedReads && (localRead.getOriginalPNEXT() == 0 || localRead.getOriginalRNEXTLength() == 1 && localRead.getOriginalRNEXT()[0] == '*')) {
            nReadsQuicklyDropped++;
            skipped--;
            continue;
>>>>>>> 52822a41
        }

        ReadMap::iterator found = unmatched[0].find(key);
        if (found != unmatched[0].end()) {
            *outputReads[1-readOneToOutputRead] = found->value;
             //fprintf(stderr, "current matched %d:%d->%d:%d %s\n", outputReads[1-readOneToOutputRead]->getBatch().fileID, outputReads[1-readOneToOutputRead]->getBatch().batchID, batch[0].fileID, batch[0].batchID, outputReads[1-readOneToOutputRead]->getId()); //!!
            unmatched[0].erase(found->key);
#ifdef STATISTICS
            currentStats.internalPairs++;
#endif
        } else {
            // try previous batch
            found = unmatched[1].find(key);
            if (found == unmatched[1].end()) {
                // try overflow
                OverflowMap::iterator found2 = overflow.find(key);
                if (found2 == overflow.end()) {
                    // no match, remember it for later matching
                    unmatched[0].put(key, localRead);
                    //fprintf(stderr, "unmatched add %d:%d %lx\n", batch[0].fileID, batch[0].batchID, key); //!!
                    continue;
                } else {
<<<<<<< HEAD
                    // copy data into read, remember to release when this batch is released
                    new (read2) Read(*(Read*)found2->value);
=======
                    // copy data into read, keep in overflow table indefinitely to preserve memory
                    *outputReads[1-readOneToOutputRead] = * (Read*) &found2->value;
                    _ASSERT(outputReads[1-readOneToOutputRead]->getData()[0]);
>>>>>>> 52822a41
                    overflowMatched++;
                    OverflowReadVector* v;
                    if (! overflowRelease.tryGet(batch[0].asKey(), &v)) {
                        v = new OverflowReadVector();
                        overflowRelease.put(batch[0].asKey(), v);
                        //printf("overflow fetch into %d:%d\n", batch[0].fileID, batch[0].batchID);
                    }
                    v->push_back(found2->value);
                    //printf("overflow matched %d:%d %s\n", read2->getBatch().fileID, read2->getBatch().batchID, read2->getId()); //!!
                    read2->setBatch(batch[0]); // overwrite batch so both reads have same batch, will track deps instead
#ifdef VALIDATE_MATCH
                    overflowUsed.put(key, 1);
#endif
<<<<<<< HEAD
#ifdef STATISTICS
                    currentStats.oldPairs++;
                    currentBatches.put(read2->getBatch().asKey(), 1);
#endif
                }
            } else {
                // found a match in preceding batch
                *read2 = found->value;
                //printf("prior matched %d:%d->%d:%d %s\n", read2->getBatch().fileID, read2->getBatch().batchID, batch[0].fileID, batch[0].batchID, read2->getId()); //!!
=======
                    //fprintf(stderr, "overflow matched %d:%d %s\n", outputReads[1-readOneToOutputRead]->getBatch().fileID, outputReads[1-readOneToOutputRead]->getBatch().batchID, outputReads[1-readOneToOutputRead]->getId()); //!!
                    outputReads[1-readOneToOutputRead]->setBatch(batch[0]); // overwrite batch so both reads have same batch, will track deps instead
                }
            } else {
                // found, remember dependency
                if ((! autoRelease) && (! dependents)) {
                    dependents = true;
                    AcquireExclusiveLock(&lock);
                    //fprintf(stderr, "add dependency %d:%d->%d:%d\n", batch[0].fileID, batch[0].batchID, batch[1].fileID, batch[1].batchID);
                    forward.put(batch[1].asKey(), batch[0]);
                    backward.put(batch[0].asKey(), batch[1]);
                    ReleaseExclusiveLock(&lock);
                }

                *outputReads[1-readOneToOutputRead] = found->value;
                //fprintf(stderr, "prior matched %d:%d->%d:%d %s\n", outputReads[1-readOneToOutputRead]->getBatch().fileID, outputReads[1-readOneToOutputRead]->getBatch().batchID, batch[0].fileID, batch[0].batchID, outputReads[1-readOneToOutputRead]->getId()); //!!
                outputReads[1-readOneToOutputRead]->setBatch(batch[0]); // overwrite batch so both reads have same batch, will track deps instead
>>>>>>> 52822a41
                unmatched[1].erase(found->key);
#ifdef STATISTICS
                currentStats.previousPairs++;
#endif
            }
        }

        // found a match
        *outputReads[readOneToOutputRead] = localRead;
        return true;
    }
}

<<<<<<< HEAD
=======
    void
PairedReadMatcher::releaseBatch(
    DataBatch batch)
{
    if (autoRelease) {
        return;
    }
    for (int i = 0; i < 2; i++) {
      if (batch == this->batch[i]) {
        if (! releasedBatch[i]) {
          releasedBatch[i] = true;
          //fprintf(stderr, "releaseBatch %d:%d active %d, deferred\n", batch.fileID, batch.batchID, i);
        }
        return;
      }
    }
    // only release when both forward & backward dependent batches have been released
    AcquireExclusiveLock(&lock);
    DataBatch::Key key = batch.asKey();
    // case in which i'm the newer batch
    DataBatch* b = backward.tryFind(key);
    if (b != NULL) {
        DataBatch* bf = forward.tryFind(b->asKey());
        if (bf == NULL) {
            // batch I depend on already released, can release it now
            //fprintf(stderr, "release older batch %d:%d->%d:%d\n", batch.fileID, batch.batchID, b->fileID, b->batchID);
            single->releaseBatch(*b);
        } else {
            // forget dependency so older batch can be released later
            //fprintf(stderr, "forget newer batch dependency %d:%d->%d:%d\n", batch.fileID, batch.batchID, b->fileID, b->batchID);
            forward.erase(b->asKey());
        }
        backward.erase(key);
    }
    // case in which I'm the older batch
    DataBatch* f = forward.tryFind(key);
    if (f != NULL) {
        // someone depends on me, signal that I've been released
        //fprintf(stderr, "keep older batch %d:%d->%d:%d\n", f->fileID, f->batchID, batch.fileID, batch.batchID);
        forward.erase(key);
    } else {
        // noone depends on me, I can be released
        //fprintf(stderr, "release independent batch %d:%d\n", batch.fileID, batch.batchID);
        single->releaseBatch(batch);
    }
    ReleaseExclusiveLock(&lock);
}

>>>>>>> 52822a41
// define static factory function

    PairedReadReader*
PairedReadReader::PairMatcher(
    ReadReader* single,
    bool quicklyDropUnpairedReads)
{
    return new PairedReadMatcher(single, quicklyDropUnpairedReads);
}<|MERGE_RESOLUTION|>--- conflicted
+++ resolved
@@ -28,12 +28,8 @@
 #include "Read.h"
 #include "DataReader.h"
 #include "VariableSizeMap.h"
-<<<<<<< HEAD
-#include "DynamicList.h"
-=======
 #include "PairedEndAligner.h"
 #include "SAM.h"
->>>>>>> 52822a41
 
 // turn on to debug matching process
 //#define VALIDATE_MATCH
@@ -245,7 +241,7 @@
             totalStats.oldPairs += currentStats.oldPairs;
             totalStats.overflowPairs += currentStats.overflowPairs;
             totalStats.totalReads += currentStats.totalReads;
-            printf("batch %d:%d: internal %d pairs, previous %d pairs, old %d pairs from %d batches, overflow %d pairs\n"
+            fprintf(stderr,"batch %d:%d: internal %d pairs, previous %d pairs, old %d pairs from %d batches, overflow %d pairs\n"
                 "cumulative: internal %d pairs, previous %d pairs, old %d pairs from %d batches, overflow %d pairs\n",
                 batch[0].fileID, batch[0].batchID, currentStats.internalPairs, currentStats.previousPairs, currentStats.oldPairs, currentStats.oldBatches, currentStats.overflowPairs,
                 totalStats.internalPairs, totalStats.previousPairs, totalStats.oldPairs, totalStats.oldBatches, totalStats.overflowPairs);
@@ -254,14 +250,9 @@
 #endif
             // roll over batches
             if (unmatched[1].size() > 0) {
-<<<<<<< HEAD
                 // copy remaining reads into overflow map
-                //printf("warning: PairedReadMatcher overflow %d unpaired reads from %d:%d\n", unmatched[1].size(), batch[1].fileID, batch[1].batchID); //!!
-                char* buf = (char*) alloca(500);
-=======
-                //fprintf(stderr, "warning: PairedReadMatcher overflow %d unpaired reads from %d:%d\n", unmatched[1].size(), batch[1].fileID, batch[1].batchID); //!!
+                //fprintf(stderr,"warning: PairedReadMatcher overflow %d unpaired reads from %d:%d\n", unmatched[1].size(), batch[1].fileID, batch[1].batchID); //!!
                 //char* buf = (char*) alloca(500);
->>>>>>> 52822a41
                 for (ReadMap::iterator r = unmatched[1].begin(); r != unmatched[1].end(); r = unmatched[1].next(r)) {
                     ReadWithOwnMemory* p = allocOverflowRead();
                     new (p) ReadWithOwnMemory(r->value);
@@ -273,15 +264,9 @@
                     ReadWithOwnMemory* rd = overflow.tryFind(r->key);
                     _ASSERT(! strncmp(s2, rd->getId(), len));
 #endif
-<<<<<<< HEAD
-                    memcpy(buf, r->value.getId(), r->value.getIdLength());
-                    buf[r->value.getIdLength()] = 0;
-                    //printf("overflow add %d:%d %s\n", batch[1].fileID, batch[1].batchID, buf);
-=======
                     //memcpy(buf, r->value.getId(), r->value.getIdLength());
                     //buf[r->value.getIdLength()] = 0;
                     //fprintf(stderr, "overflow add %d:%d %s\n", batch[1].fileID, batch[1].batchID, buf);
->>>>>>> 52822a41
                 }
             }
             for (ReadMap::iterator i = unmatched[1].begin(); i != unmatched[1].end(); i = unmatched[1].next(i)) {
@@ -292,25 +277,10 @@
             single->releaseBatch(batch[1]);
             batch[1] = batch[0];
             batch[0] = localRead.getBatch();
-<<<<<<< HEAD
             single->holdBatch(batch[0]);
 #ifdef STATISTICS
         currentStats.totalReads++;
 #endif
-=======
-            releasedBatch[0] = false;
-            dependents = false;
-            if (releaseOverflowBatch && ! autoRelease) {
-                //fprintf(stderr, "release deferred batch %d:%d\n", overflowBatch.fileID, overflowBatch.batchID);
-                releaseBatch(overflowBatch);
-            }
-        }
-
-        if (quicklyDropUnpairedReads && (localRead.getOriginalPNEXT() == 0 || localRead.getOriginalRNEXTLength() == 1 && localRead.getOriginalRNEXT()[0] == '*')) {
-            nReadsQuicklyDropped++;
-            skipped--;
-            continue;
->>>>>>> 52822a41
         }
 
         ReadMap::iterator found = unmatched[0].find(key);
@@ -333,28 +303,22 @@
                     //fprintf(stderr, "unmatched add %d:%d %lx\n", batch[0].fileID, batch[0].batchID, key); //!!
                     continue;
                 } else {
-<<<<<<< HEAD
-                    // copy data into read, remember to release when this batch is released
-                    new (read2) Read(*(Read*)found2->value);
-=======
                     // copy data into read, keep in overflow table indefinitely to preserve memory
                     *outputReads[1-readOneToOutputRead] = * (Read*) &found2->value;
                     _ASSERT(outputReads[1-readOneToOutputRead]->getData()[0]);
->>>>>>> 52822a41
                     overflowMatched++;
                     OverflowReadVector* v;
                     if (! overflowRelease.tryGet(batch[0].asKey(), &v)) {
                         v = new OverflowReadVector();
                         overflowRelease.put(batch[0].asKey(), v);
-                        //printf("overflow fetch into %d:%d\n", batch[0].fileID, batch[0].batchID);
+                        //fprintf(stderr,"overflow fetch into %d:%d\n", batch[0].fileID, batch[0].batchID);
                     }
                     v->push_back(found2->value);
-                    //printf("overflow matched %d:%d %s\n", read2->getBatch().fileID, read2->getBatch().batchID, read2->getId()); //!!
+                    //fprintf(stderr,"overflow matched %d:%d %s\n", read2->getBatch().fileID, read2->getBatch().batchID, read2->getId()); //!!
                     read2->setBatch(batch[0]); // overwrite batch so both reads have same batch, will track deps instead
 #ifdef VALIDATE_MATCH
                     overflowUsed.put(key, 1);
 #endif
-<<<<<<< HEAD
 #ifdef STATISTICS
                     currentStats.oldPairs++;
                     currentBatches.put(read2->getBatch().asKey(), 1);
@@ -362,27 +326,8 @@
                 }
             } else {
                 // found a match in preceding batch
-                *read2 = found->value;
-                //printf("prior matched %d:%d->%d:%d %s\n", read2->getBatch().fileID, read2->getBatch().batchID, batch[0].fileID, batch[0].batchID, read2->getId()); //!!
-=======
-                    //fprintf(stderr, "overflow matched %d:%d %s\n", outputReads[1-readOneToOutputRead]->getBatch().fileID, outputReads[1-readOneToOutputRead]->getBatch().batchID, outputReads[1-readOneToOutputRead]->getId()); //!!
-                    outputReads[1-readOneToOutputRead]->setBatch(batch[0]); // overwrite batch so both reads have same batch, will track deps instead
-                }
-            } else {
-                // found, remember dependency
-                if ((! autoRelease) && (! dependents)) {
-                    dependents = true;
-                    AcquireExclusiveLock(&lock);
-                    //fprintf(stderr, "add dependency %d:%d->%d:%d\n", batch[0].fileID, batch[0].batchID, batch[1].fileID, batch[1].batchID);
-                    forward.put(batch[1].asKey(), batch[0]);
-                    backward.put(batch[0].asKey(), batch[1]);
-                    ReleaseExclusiveLock(&lock);
-                }
-
                 *outputReads[1-readOneToOutputRead] = found->value;
-                //fprintf(stderr, "prior matched %d:%d->%d:%d %s\n", outputReads[1-readOneToOutputRead]->getBatch().fileID, outputReads[1-readOneToOutputRead]->getBatch().batchID, batch[0].fileID, batch[0].batchID, outputReads[1-readOneToOutputRead]->getId()); //!!
-                outputReads[1-readOneToOutputRead]->setBatch(batch[0]); // overwrite batch so both reads have same batch, will track deps instead
->>>>>>> 52822a41
+                //fprintf(stderr,"prior matched %d:%d->%d:%d %s\n", found->value.getBatch().fileID, found->gvalue.etBatch().batchID, batch[0].fileID, batch[0].batchID, found->value.getId()); //!!
                 unmatched[1].erase(found->key);
 #ifdef STATISTICS
                 currentStats.previousPairs++;
@@ -396,57 +341,6 @@
     }
 }
 
-<<<<<<< HEAD
-=======
-    void
-PairedReadMatcher::releaseBatch(
-    DataBatch batch)
-{
-    if (autoRelease) {
-        return;
-    }
-    for (int i = 0; i < 2; i++) {
-      if (batch == this->batch[i]) {
-        if (! releasedBatch[i]) {
-          releasedBatch[i] = true;
-          //fprintf(stderr, "releaseBatch %d:%d active %d, deferred\n", batch.fileID, batch.batchID, i);
-        }
-        return;
-      }
-    }
-    // only release when both forward & backward dependent batches have been released
-    AcquireExclusiveLock(&lock);
-    DataBatch::Key key = batch.asKey();
-    // case in which i'm the newer batch
-    DataBatch* b = backward.tryFind(key);
-    if (b != NULL) {
-        DataBatch* bf = forward.tryFind(b->asKey());
-        if (bf == NULL) {
-            // batch I depend on already released, can release it now
-            //fprintf(stderr, "release older batch %d:%d->%d:%d\n", batch.fileID, batch.batchID, b->fileID, b->batchID);
-            single->releaseBatch(*b);
-        } else {
-            // forget dependency so older batch can be released later
-            //fprintf(stderr, "forget newer batch dependency %d:%d->%d:%d\n", batch.fileID, batch.batchID, b->fileID, b->batchID);
-            forward.erase(b->asKey());
-        }
-        backward.erase(key);
-    }
-    // case in which I'm the older batch
-    DataBatch* f = forward.tryFind(key);
-    if (f != NULL) {
-        // someone depends on me, signal that I've been released
-        //fprintf(stderr, "keep older batch %d:%d->%d:%d\n", f->fileID, f->batchID, batch.fileID, batch.batchID);
-        forward.erase(key);
-    } else {
-        // noone depends on me, I can be released
-        //fprintf(stderr, "release independent batch %d:%d\n", batch.fileID, batch.batchID);
-        single->releaseBatch(batch);
-    }
-    ReleaseExclusiveLock(&lock);
-}
-
->>>>>>> 52822a41
 // define static factory function
 
     PairedReadReader*
