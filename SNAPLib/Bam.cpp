--- conflicted
+++ resolved
@@ -416,11 +416,7 @@
         }
         BAMAlignment* bam = (BAMAlignment*) buffer;
         if ((_uint64)bytes < sizeof(bam->block_size) || (_uint64)bytes < bam->size()) {
-<<<<<<< HEAD
-            WriteErrorMessage("Unexpected end of BAM file at %lld\n", data->getFileOffset());
-=======
-            fprintf(stderr, "Insufficient buffer space for BAM file, increase -xf parameter\n");
->>>>>>> 4649f94b
+			WriteErrorMessage("Insufficient buffer space for BAM file, increase -xf parameter\n");
             soft_exit(1);
         }
         data->advance(bam->size());
